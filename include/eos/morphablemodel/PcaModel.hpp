/*
 * eos - A 3D Morphable Model fitting library written in modern C++11/14.
 *
 * File: include/eos/morphablemodel/PcaModel.hpp
 *
 * Copyright 2014-2017 Patrik Huber
 *
 * Licensed under the Apache License, Version 2.0 (the "License");
 * you may not use this file except in compliance with the License.
 * You may obtain a copy of the License at
 *
 * http://www.apache.org/licenses/LICENSE-2.0
 *
 * Unless required by applicable law or agreed to in writing, software
 * distributed under the License is distributed on an "AS IS" BASIS,
 * WITHOUT WARRANTIES OR CONDITIONS OF ANY KIND, either express or implied.
 * See the License for the specific language governing permissions and
 * limitations under the License.
 */
#pragma once

#ifndef PCAMODEL_HPP_
#define PCAMODEL_HPP_

#include "cereal/access.hpp"
#include "cereal/types/array.hpp"
#include "cereal/types/vector.hpp"
<<<<<<< HEAD
#include "cereal/archives/binary.hpp"
=======
#include "eos/morphablemodel/io/eigen_cerealisation.hpp"
>>>>>>> c9db91db

#include "Eigen/Core"

#include <array>
#include <cassert>
<<<<<<< HEAD
#include <fstream>
=======
#include <random>
#include <string>
#include <vector>
>>>>>>> c9db91db

namespace eos {
namespace morphablemodel {

// Forward declarations of free functions:
Eigen::MatrixXf rescale_pca_basis(const Eigen::MatrixXf& orthonormal_basis,
                                  const Eigen::VectorXf& eigenvalues);
Eigen::MatrixXf normalise_pca_basis(const Eigen::MatrixXf& rescaled_basis,
                                    const Eigen::VectorXf& eigenvalues);

/**
 * @brief This class represents a PCA-model that consists of:
 *   - a mean vector (y x z)
 *   - a PCA basis matrix (orthonormal and rescaled)
 *   - a PCA variance vector.
 *
 * It also contains a list of triangles to built a mesh as well as a mapping
 * from landmark points to the corresponding vertex-id in the mesh.
 */
class PcaModel
{
public:
<<<<<<< HEAD
	PcaModel() = default;

	/**
	 * Construct a PCA model from given mean, orthonormal PCA basis, eigenvalues
	 * and triangle list.
	 *
	 * See the documentation of the member variables for how the data should
	 * be arranged.
	 *
	 * @param[in] mean The mean used to build the PCA model.
	 * @param[in] orthonormal_pca_basis An orthonormal PCA basis (eigenvectors).
	 * @param[in] eigenvalues The eigenvalues used to build the PCA model.
	 * @param[in] triangle_list An index list of how to assemble the mesh.
	 */
	PcaModel(Eigen::VectorXf mean, Eigen::MatrixXf orthonormal_pca_basis, Eigen::VectorXf eigenvalues, std::vector<std::array<int, 3>> triangle_list) : mean(mean), orthonormal_pca_basis(orthonormal_pca_basis), eigenvalues(eigenvalues), triangle_list(triangle_list)
	{
		rescaled_pca_basis = rescale_pca_basis(orthonormal_pca_basis, eigenvalues);
	};

	/**
	 * Returns the number of principal components in the model.
	 *
	 * @return The number of principal components in the model.
	 */
	int get_num_principal_components() const
	{
		// Note: we could assert(rescaled_pca_basis.cols==orthonormal_pca_basis.cols)
		return rescaled_pca_basis.cols();
	};

	/**
	 * Returns the dimension of the data, i.e. the number of shape dimensions.
	 *
	 * As the data is arranged in a [x y z x y z ...] fashion, dividing this by
	 * three yields the number of vertices in the model.
	 *
	 * @return The dimension of the data.
	 */
	int get_data_dimension() const
	{
		// Note: we could assert(rescaled_pca_basis.rows==orthonormal_pca_basis.rows)
		return rescaled_pca_basis.rows();
	};

	/**
	 * Returns a list of triangles on how to assemble the vertices into a mesh.
	 *
	 * @return The list of triangles to build a mesh.
	 */
	std::vector<std::array<int, 3>> get_triangle_list() const
	{
		return triangle_list;
	};

	/**
	 * Returns the mean of the model.
	 *
	 * @return The mean of the model.
	 */
	const Eigen::VectorXf& get_mean() const
	{
		return mean;
	};

	/**
	 * Return the value of the mean at a given vertex index.
	 *
	 * @param[in] vertex_index A vertex index.
	 * @return A 3-dimensional vector containing the values at the given vertex index.
	 */
	Eigen::Vector3f get_mean_at_point(int vertex_index) const
	{
		vertex_index *= 3;
		// Note: We could maybe also return a const& to mean.block(...).
		return Eigen::Vector3f(mean(vertex_index), mean(vertex_index + 1), mean(vertex_index + 2));
	};

	/**
	 * Draws a random sample from the model, where the coefficients are drawn
	 * from a standard normal (or with the given standard deviation).
	 *
	 * @param[in] engine Random number engine used to draw random coefficients.
	 * @param[in] sigma The standard deviation.
	 * @return A random sample from the model.
	 */
	template <class RNG>
	Eigen::VectorXf draw_sample(RNG& engine, float sigma = 1.0f) const
	{
		std::normal_distribution<float> distribution(0.0f, sigma); // this constructor takes the stddev

		std::vector<float> alphas(get_num_principal_components());

		for (auto&& a : alphas) {
			a = distribution(engine);
		}

		return draw_sample(alphas);
	};

	/**
	 * Returns a sample from the model with the given PCA coefficients.
	 * The given coefficients should follow a standard normal distribution, i.e.
	 * not be "normalised" with their eigenvalues/variances.
	 *
	 * @param[in] coefficients The PCA coefficients used to generate the sample.
	 * @return A model instance with given coefficients.
	 */
	Eigen::VectorXf draw_sample(std::vector<float> coefficients) const
	{
		// Fill the rest with zeros if not all coefficients are given:
		if (coefficients.size() < get_num_principal_components()) {
			coefficients.resize(get_num_principal_components());
		}
		Eigen::Map<Eigen::VectorXf> alphas(coefficients.data(), coefficients.size());

		Eigen::VectorXf model_sample = mean + rescaled_pca_basis * alphas;

		return model_sample;
	};

	/**
	 * @copydoc PcaModel::draw_sample(std::vector<float>) const
	 */
	Eigen::VectorXf draw_sample(std::vector<double> coefficients) const
	{
		// We have to convert the vector of doubles to float:
		std::vector<float> coeffs_float(std::begin(coefficients), std::end(coefficients));
		return draw_sample(coeffs_float);
	};

	/**
	 * Returns the PCA basis matrix, i.e. the eigenvectors.
	 * Each column of the matrix is an eigenvector.
	 * The returned basis is rescaled, i.e. every eigenvector
	 * is rescaled by multiplying it with the square root of its eigenvalue.
	 *
	 * @return Returns the rescaled PCA basis matrix.
	 */
	const Eigen::MatrixXf& get_rescaled_pca_basis() const
	{
		return rescaled_pca_basis;
	};

	/**
	 * Returns the PCA basis for a particular vertex, from the rescaled basis.
	 *
	 * Note: The function does not return the i-th basis vector - it returns all basis
	 * vectors, but only the block that is relevant for the vertex \p vertex_id.
	 *
	 * Todo: Can we return a const & view that points into the original data?
	 *       I think actually .block returns a const, and by not defining our function
	 *       const, we might copy the data here actually?
	 *
	 * @param[in] vertex_id A vertex index. Make sure it is valid.
	 * @return A 1x3? 3x1? matrix that points to the rows in the original basis.
	 */
	Eigen::MatrixXf get_rescaled_pca_basis_at_point(int vertex_id) const
	{
		vertex_id *= 3; // the basis is stored in the format [x y z x y z ...]
		assert(vertex_id < get_data_dimension()); // Make sure the given vertex index isn't larger than the number of model vertices.
		return rescaled_pca_basis.block(vertex_id, 0, 3, rescaled_pca_basis.cols());
	};

	/**
	 * Returns the PCA basis matrix, i.e. the eigenvectors.
	 * Each column of the matrix is an eigenvector.
	 * The returned basis is orthonormal, i.e. the eigenvectors
	 * are not scaled by their respective eigenvalues.
	 *
	 * @return Returns the orthonormal PCA basis matrix.
	 */
	const Eigen::MatrixXf& get_orthonormal_pca_basis() const
	{
		return orthonormal_pca_basis;
	};

	/**
	 * Returns the PCA basis for a particular vertex, from the orthonormal basis.
	 *
	 * Note: The function does not return the i-th basis vector - it returns all basis
	 * vectors, but only the block that is relevant for the vertex \p vertex_id.
	 *
	 * @param[in] vertex_id A vertex index. Make sure it is valid.
	 * @return A matrix that points to the rows in the original basis.
	 */
	Eigen::MatrixXf get_orthonormal_pca_basis_at_point(int vertex_id) const
	{
		vertex_id *= 3; // the basis is stored in the format [x y z x y z ...]
		assert(vertex_id < get_data_dimension()); // Make sure the given vertex index isn't larger than the number of model vertices.
		return orthonormal_pca_basis.block(vertex_id, 0, 3, orthonormal_pca_basis.cols());
	};

	/**
	 * Returns the models eigenvalues.
	 *
	 * @return The eigenvalues.
	 */
	const Eigen::VectorXf& get_eigenvalues() const
	{
		return eigenvalues;
	};

	/**
	 * Returns a specific eigenvalue.
	 *
	 * @param[in] index The index of the eigenvalue to return.
	 * @return The eigenvalue.
	 */
	float get_eigenvalue(int index) const
	{
		// no assert - Eigen checks access with an assert in debug builds
		return eigenvalues(index);
	};
=======
    PcaModel() = default;

    /**
     * Construct a PCA model from given mean, normalised PCA basis, eigenvalues
     * and triangle list.
     *
     * See the documentation of the member variables for how the data should
     * be arranged.
     *
     * @param[in] mean The mean used to build the PCA model.
     * @param[in] orthonormal_pca_basis An orthonormal PCA basis (eigenvectors).
     * @param[in] eigenvalues The eigenvalues used to build the PCA model.
     * @param[in] triangle_list An index list of how to assemble the mesh.
     */
    PcaModel(Eigen::VectorXf mean, Eigen::MatrixXf orthonormal_pca_basis, Eigen::VectorXf eigenvalues,
             std::vector<std::array<int, 3>> triangle_list)
        : mean(mean), orthonormal_pca_basis(orthonormal_pca_basis), eigenvalues(eigenvalues),
          triangle_list(triangle_list)
    {
        rescaled_pca_basis = rescale_pca_basis(orthonormal_pca_basis, eigenvalues);
    };

    /**
     * Returns the number of principal components in the model.
     *
     * @return The number of principal components in the model.
     */
    int get_num_principal_components() const
    {
        // Note: we could assert(rescaled_pca_basis.cols==orthonormal_pca_basis.cols)
        return rescaled_pca_basis.cols();
    };

    /**
     * Returns the dimension of the data, i.e. the number of shape dimensions.
     *
     * As the data is arranged in a [x y z x y z ...] fashion, dividing this by
     * three yields the number of vertices in the model.
     *
     * @return The dimension of the data.
     */
    int get_data_dimension() const
    {
        // Note: we could assert(rescaled_pca_basis.rows==orthonormal_pca_basis.rows)
        return rescaled_pca_basis.rows();
    };

    /**
     * Returns a list of triangles on how to assemble the vertices into a mesh.
     *
     * @return The list of triangles to build a mesh.
     */
    std::vector<std::array<int, 3>> get_triangle_list() const
    {
        return triangle_list;
    };

    /**
     * Returns the mean of the model.
     *
     * @return The mean of the model.
     */
    const Eigen::VectorXf& get_mean() const
    {
        return mean;
    };

    /**
     * Return the value of the mean at a given vertex index.
     *
     * @param[in] vertex_index A vertex index.
     * @return A 3-dimensional vector containing the values at the given vertex index.
     */
    Eigen::Vector3f get_mean_at_point(int vertex_index) const
    {
        vertex_index *= 3;
        // Note: We could maybe also return a const& to mean.block(...).
        return Eigen::Vector3f(mean(vertex_index), mean(vertex_index + 1), mean(vertex_index + 2));
    };

    /**
     * Draws a random sample from the model, where the coefficients are drawn
     * from a standard normal (or with the given standard deviation).
     *
     * @param[in] engine Random number engine used to draw random coefficients.
     * @param[in] sigma The standard deviation.
     * @return A random sample from the model.
     */
    template <class RNG>
    Eigen::VectorXf draw_sample(RNG& engine, float sigma = 1.0f) const
    {
        std::normal_distribution<float> distribution(0.0f, sigma); // this constructor takes the stddev

        std::vector<float> alphas(get_num_principal_components());

        for (auto&& a : alphas)
        {
            a = distribution(engine);
        }

        return draw_sample(alphas);
    };

    /**
     * Returns a sample from the model with the given PCA coefficients.
     * The given coefficients should follow a standard normal distribution, i.e.
     * not be "normalised" with their eigenvalues/variances.
     *
     * @param[in] coefficients The PCA coefficients used to generate the sample.
     * @return A model instance with given coefficients.
     */
    Eigen::VectorXf draw_sample(std::vector<float> coefficients) const
    {
        // Fill the rest with zeros if not all coefficients are given:
        if (coefficients.size() < get_num_principal_components())
        {
            coefficients.resize(get_num_principal_components());
        }
        const Eigen::Map<Eigen::VectorXf> alphas(coefficients.data(), coefficients.size());

        const Eigen::VectorXf model_sample = mean + rescaled_pca_basis * alphas;

        return model_sample;
    };

    /**
     * @copydoc PcaModel::draw_sample(std::vector<float>) const
     */
    Eigen::VectorXf draw_sample(std::vector<double> coefficients) const
    {
        // We have to convert the vector of doubles to float:
        const std::vector<float> coeffs_float(std::begin(coefficients), std::end(coefficients));
        return draw_sample(coeffs_float);
    };

    /**
     * Returns the PCA basis matrix, i.e. the eigenvectors.
     * Each column of the matrix is an eigenvector.
     * The returned basis is rescaled, i.e. every eigenvector
     * is rescaled by multiplying it with the square root of its eigenvalue.
     *
     * @return Returns the rescaled PCA basis matrix.
     */
    const Eigen::MatrixXf& get_rescaled_pca_basis() const
    {
        return rescaled_pca_basis;
    };

    /**
     * Returns the PCA basis for a particular vertex, from the rescaled basis.
     *
     * Note: The function does not return the i-th basis vector - it returns all basis
     * vectors, but only the block that is relevant for the vertex \p vertex_id.
     *
     * Todo: Can we return a const & view that points into the original data?
     *
     * @param[in] vertex_id A vertex index. Make sure it is valid.
     * @return A 1x3? 3x1? matrix that points to the rows in the original basis.
     */
    Eigen::MatrixXf get_rescaled_pca_basis_at_point(int vertex_id) const
    {
        vertex_id *= 3;                           // the basis is stored in the format [x y z x y z ...]
        assert(vertex_id < get_data_dimension()); // Make sure the given vertex index isn't larger than the
                                                  // number of model vertices.
        return rescaled_pca_basis.block(vertex_id, 0, 3, rescaled_pca_basis.cols());
    };

    /**
     * Returns the PCA basis matrix, i.e. the eigenvectors.
     * Each column of the matrix is an eigenvector.
     * The returned basis is orthonormal, i.e. the eigenvectors
     * are not scaled by their respective eigenvalues.
     *
     * @return Returns the orthonormal PCA basis matrix.
     */
    const Eigen::MatrixXf& get_orthonormal_pca_basis() const
    {
        return orthonormal_pca_basis;
    };

    /**
     * Returns the PCA basis for a particular vertex, from the orthonormal basis.
     *
     * Note: The function does not return the i-th basis vector - it returns all basis
     * vectors, but only the block that is relevant for the vertex \p vertex_id.
     *
     * @param[in] vertex_id A vertex index. Make sure it is valid.
     * @return A matrix that points to the rows in the original basis.
     */
    Eigen::MatrixXf get_orthonormal_pca_basis_at_point(int vertex_id) const
    {
        vertex_id *= 3;                           // the basis is stored in the format [x y z x y z ...]
        assert(vertex_id < get_data_dimension()); // Make sure the given vertex index isn't larger than the
                                                  // number of model vertices.
        return orthonormal_pca_basis.block(vertex_id, 0, 3, orthonormal_pca_basis.cols());
    };

    /**
     * Returns the models eigenvalues.
     *
     * @return The eigenvalues.
     */
    const Eigen::VectorXf& get_eigenvalues() const
    {
        return eigenvalues;
    };

    /**
     * Returns a specific eigenvalue.
     *
     * @param[in] index The index of the eigenvalue to return.
     * @return The eigenvalue.
     */
    float get_eigenvalue(int index) const
    {
        // no assert - Eigen checks access with an assert in debug builds
        return eigenvalues(index);
    };
>>>>>>> c9db91db

private:
    Eigen::VectorXf mean; ///< A 3m x 1 col-vector (xyzxyz...)', where m is the number of model-vertices.
    Eigen::MatrixXf orthonormal_pca_basis; ///< m x n (rows x cols) = numShapeDims x numShapePcaCoeffs,
                                           ///< (=eigenvector matrix V). Each column is an eigenvector.
    Eigen::MatrixXf rescaled_pca_basis;    ///< m x n (rows x cols) = numShapeDims x numShapePcaCoeffs,
                                           ///< (=eigenvector matrix V). Each column is an eigenvector.
    Eigen::VectorXf eigenvalues;           ///< A col-vector of the eigenvalues (variances in the PCA space).

    std::vector<std::array<int, 3>> triangle_list; ///< List of triangles that make up the mesh of the model.

    friend class cereal::access;
    /**
     * Serialises this class using cereal.
     *
     * @param[in] archive The archive to serialise to (or to serialise from).
     */
    template <class Archive>
    void serialize(Archive& archive)
    {
        archive(CEREAL_NVP(mean), CEREAL_NVP(orthonormal_pca_basis), CEREAL_NVP(eigenvalues),
                CEREAL_NVP(triangle_list));
        // If we're loading, we have to recompute the rescaled basis, so that it's available (we don't
        // store it anymore):
        if (Archive::is_loading::value)
        {
            rescaled_pca_basis = rescale_pca_basis(orthonormal_pca_basis, eigenvalues);
        }
    };
};

<<<<<<< HEAD
/**
 * Helper method to load a PCA model from
 * a cereal::BinaryInputArchive from the harddisk.
 *
 * Usually, morphablemodel::load_model(std::string) should be used to directly
 * load a MorphableModel. This function can be useful when it is necessary to just
 * load a PCA model.
 *
 * @param[in] filename Filename to a model.
 * @return The loaded PCA model.
 * @throw std::runtime_error When the file given in \c filename fails to be opened (most likely because the file doesn't exist).
 */
inline PcaModel load_pca_model(std::string filename)
{
	PcaModel model;

	std::ifstream file(filename, std::ios::binary);
	if (file.fail()) {
		throw std::runtime_error("Error opening given file: " + filename);
	}
	cereal::BinaryInputArchive input_archive(file);
	input_archive(model);

	return model;
};

/**
 * Helper method to save a PCA model to the
 * harddrive as cereal::BinaryOutputArchive.
 *
 * @param[in] model The model to be saved.
 * @param[in] filename Filename for the model.
 */
inline void save_pca_model(PcaModel model, std::string filename)
{
	std::ofstream file(filename, std::ios::binary);
	cereal::BinaryOutputArchive output_archive(file);
	output_archive(model);
};

=======
>>>>>>> c9db91db
/**
 * Takes an orthonormal PCA basis matrix (a matrix consisting
 * of the eigenvectors) and rescales it, i.e. multiplies each
 * eigenvector by the square root of its corresponding
 * eigenvalue.
 *
 * @param[in] orthonormal_basis An orthonormal_basis PCA basis matrix.
 * @param[in] eigenvalues A row or column vector of eigenvalues.
 * @return The rescaled PCA basis matrix.
 */
inline Eigen::MatrixXf rescale_pca_basis(const Eigen::MatrixXf& orthonormal_basis,
                                         const Eigen::VectorXf& eigenvalues)
{
    Eigen::MatrixXf rescaled_basis(orthonormal_basis.rows(),
                                   orthonormal_basis.cols()); // empty matrix with the same dimensions
    const Eigen::VectorXf sqrt_of_eigenvalues = eigenvalues.array().sqrt();
    // Rescale the basis: We multiply each eigenvector (i.e. each column) with the square root of its
    // corresponding eigenvalue
    for (int basis = 0; basis < orthonormal_basis.cols(); ++basis)
    {
        rescaled_basis.col(basis) = orthonormal_basis.col(basis) * sqrt_of_eigenvalues(basis);
    }

    return rescaled_basis;
};

/**
 * Takes a rescaled PCA basis matrix and scales it back to
 * an orthonormal basis matrix by multiplying each eigenvector
 * by 1 over the square root of its corresponding eigenvalue.
 *
 * @param[in] rescaled_basis A rescaled PCA basis matrix.
 * @param[in] eigenvalues A row or column vector of eigenvalues.
 * @return The orthonormal PCA basis matrix.
 */
inline Eigen::MatrixXf normalise_pca_basis(const Eigen::MatrixXf& rescaled_basis,
                                           const Eigen::VectorXf& eigenvalues)
{
    Eigen::MatrixXf orthonormal_basis(rescaled_basis.rows(),
                                      rescaled_basis.cols()); // empty matrix with the same dimensions
    const Eigen::VectorXf one_over_sqrt_of_eigenvalues = eigenvalues.array().rsqrt();
    // "Normalise" the basis: We multiply each eigenvector (i.e. each column) with 1 over the square root of
    // its corresponding eigenvalue
    for (int basis = 0; basis < rescaled_basis.cols(); ++basis)
    {
        orthonormal_basis.col(basis) = rescaled_basis.col(basis) * one_over_sqrt_of_eigenvalues(basis);
    }

    return orthonormal_basis;
};

} /* namespace morphablemodel */
} /* namespace eos */

#endif /* PCAMODEL_HPP_ */<|MERGE_RESOLUTION|>--- conflicted
+++ resolved
@@ -25,23 +25,17 @@
 #include "cereal/access.hpp"
 #include "cereal/types/array.hpp"
 #include "cereal/types/vector.hpp"
-<<<<<<< HEAD
+#include "eos/morphablemodel/io/eigen_cerealisation.hpp"
 #include "cereal/archives/binary.hpp"
-=======
-#include "eos/morphablemodel/io/eigen_cerealisation.hpp"
->>>>>>> c9db91db
 
 #include "Eigen/Core"
 
 #include <array>
 #include <cassert>
-<<<<<<< HEAD
-#include <fstream>
-=======
 #include <random>
 #include <string>
 #include <vector>
->>>>>>> c9db91db
+#include <fstream>
 
 namespace eos {
 namespace morphablemodel {
@@ -64,225 +58,10 @@
 class PcaModel
 {
 public:
-<<<<<<< HEAD
-	PcaModel() = default;
-
-	/**
-	 * Construct a PCA model from given mean, orthonormal PCA basis, eigenvalues
-	 * and triangle list.
-	 *
-	 * See the documentation of the member variables for how the data should
-	 * be arranged.
-	 *
-	 * @param[in] mean The mean used to build the PCA model.
-	 * @param[in] orthonormal_pca_basis An orthonormal PCA basis (eigenvectors).
-	 * @param[in] eigenvalues The eigenvalues used to build the PCA model.
-	 * @param[in] triangle_list An index list of how to assemble the mesh.
-	 */
-	PcaModel(Eigen::VectorXf mean, Eigen::MatrixXf orthonormal_pca_basis, Eigen::VectorXf eigenvalues, std::vector<std::array<int, 3>> triangle_list) : mean(mean), orthonormal_pca_basis(orthonormal_pca_basis), eigenvalues(eigenvalues), triangle_list(triangle_list)
-	{
-		rescaled_pca_basis = rescale_pca_basis(orthonormal_pca_basis, eigenvalues);
-	};
-
-	/**
-	 * Returns the number of principal components in the model.
-	 *
-	 * @return The number of principal components in the model.
-	 */
-	int get_num_principal_components() const
-	{
-		// Note: we could assert(rescaled_pca_basis.cols==orthonormal_pca_basis.cols)
-		return rescaled_pca_basis.cols();
-	};
-
-	/**
-	 * Returns the dimension of the data, i.e. the number of shape dimensions.
-	 *
-	 * As the data is arranged in a [x y z x y z ...] fashion, dividing this by
-	 * three yields the number of vertices in the model.
-	 *
-	 * @return The dimension of the data.
-	 */
-	int get_data_dimension() const
-	{
-		// Note: we could assert(rescaled_pca_basis.rows==orthonormal_pca_basis.rows)
-		return rescaled_pca_basis.rows();
-	};
-
-	/**
-	 * Returns a list of triangles on how to assemble the vertices into a mesh.
-	 *
-	 * @return The list of triangles to build a mesh.
-	 */
-	std::vector<std::array<int, 3>> get_triangle_list() const
-	{
-		return triangle_list;
-	};
-
-	/**
-	 * Returns the mean of the model.
-	 *
-	 * @return The mean of the model.
-	 */
-	const Eigen::VectorXf& get_mean() const
-	{
-		return mean;
-	};
-
-	/**
-	 * Return the value of the mean at a given vertex index.
-	 *
-	 * @param[in] vertex_index A vertex index.
-	 * @return A 3-dimensional vector containing the values at the given vertex index.
-	 */
-	Eigen::Vector3f get_mean_at_point(int vertex_index) const
-	{
-		vertex_index *= 3;
-		// Note: We could maybe also return a const& to mean.block(...).
-		return Eigen::Vector3f(mean(vertex_index), mean(vertex_index + 1), mean(vertex_index + 2));
-	};
-
-	/**
-	 * Draws a random sample from the model, where the coefficients are drawn
-	 * from a standard normal (or with the given standard deviation).
-	 *
-	 * @param[in] engine Random number engine used to draw random coefficients.
-	 * @param[in] sigma The standard deviation.
-	 * @return A random sample from the model.
-	 */
-	template <class RNG>
-	Eigen::VectorXf draw_sample(RNG& engine, float sigma = 1.0f) const
-	{
-		std::normal_distribution<float> distribution(0.0f, sigma); // this constructor takes the stddev
-
-		std::vector<float> alphas(get_num_principal_components());
-
-		for (auto&& a : alphas) {
-			a = distribution(engine);
-		}
-
-		return draw_sample(alphas);
-	};
-
-	/**
-	 * Returns a sample from the model with the given PCA coefficients.
-	 * The given coefficients should follow a standard normal distribution, i.e.
-	 * not be "normalised" with their eigenvalues/variances.
-	 *
-	 * @param[in] coefficients The PCA coefficients used to generate the sample.
-	 * @return A model instance with given coefficients.
-	 */
-	Eigen::VectorXf draw_sample(std::vector<float> coefficients) const
-	{
-		// Fill the rest with zeros if not all coefficients are given:
-		if (coefficients.size() < get_num_principal_components()) {
-			coefficients.resize(get_num_principal_components());
-		}
-		Eigen::Map<Eigen::VectorXf> alphas(coefficients.data(), coefficients.size());
-
-		Eigen::VectorXf model_sample = mean + rescaled_pca_basis * alphas;
-
-		return model_sample;
-	};
-
-	/**
-	 * @copydoc PcaModel::draw_sample(std::vector<float>) const
-	 */
-	Eigen::VectorXf draw_sample(std::vector<double> coefficients) const
-	{
-		// We have to convert the vector of doubles to float:
-		std::vector<float> coeffs_float(std::begin(coefficients), std::end(coefficients));
-		return draw_sample(coeffs_float);
-	};
-
-	/**
-	 * Returns the PCA basis matrix, i.e. the eigenvectors.
-	 * Each column of the matrix is an eigenvector.
-	 * The returned basis is rescaled, i.e. every eigenvector
-	 * is rescaled by multiplying it with the square root of its eigenvalue.
-	 *
-	 * @return Returns the rescaled PCA basis matrix.
-	 */
-	const Eigen::MatrixXf& get_rescaled_pca_basis() const
-	{
-		return rescaled_pca_basis;
-	};
-
-	/**
-	 * Returns the PCA basis for a particular vertex, from the rescaled basis.
-	 *
-	 * Note: The function does not return the i-th basis vector - it returns all basis
-	 * vectors, but only the block that is relevant for the vertex \p vertex_id.
-	 *
-	 * Todo: Can we return a const & view that points into the original data?
-	 *       I think actually .block returns a const, and by not defining our function
-	 *       const, we might copy the data here actually?
-	 *
-	 * @param[in] vertex_id A vertex index. Make sure it is valid.
-	 * @return A 1x3? 3x1? matrix that points to the rows in the original basis.
-	 */
-	Eigen::MatrixXf get_rescaled_pca_basis_at_point(int vertex_id) const
-	{
-		vertex_id *= 3; // the basis is stored in the format [x y z x y z ...]
-		assert(vertex_id < get_data_dimension()); // Make sure the given vertex index isn't larger than the number of model vertices.
-		return rescaled_pca_basis.block(vertex_id, 0, 3, rescaled_pca_basis.cols());
-	};
-
-	/**
-	 * Returns the PCA basis matrix, i.e. the eigenvectors.
-	 * Each column of the matrix is an eigenvector.
-	 * The returned basis is orthonormal, i.e. the eigenvectors
-	 * are not scaled by their respective eigenvalues.
-	 *
-	 * @return Returns the orthonormal PCA basis matrix.
-	 */
-	const Eigen::MatrixXf& get_orthonormal_pca_basis() const
-	{
-		return orthonormal_pca_basis;
-	};
-
-	/**
-	 * Returns the PCA basis for a particular vertex, from the orthonormal basis.
-	 *
-	 * Note: The function does not return the i-th basis vector - it returns all basis
-	 * vectors, but only the block that is relevant for the vertex \p vertex_id.
-	 *
-	 * @param[in] vertex_id A vertex index. Make sure it is valid.
-	 * @return A matrix that points to the rows in the original basis.
-	 */
-	Eigen::MatrixXf get_orthonormal_pca_basis_at_point(int vertex_id) const
-	{
-		vertex_id *= 3; // the basis is stored in the format [x y z x y z ...]
-		assert(vertex_id < get_data_dimension()); // Make sure the given vertex index isn't larger than the number of model vertices.
-		return orthonormal_pca_basis.block(vertex_id, 0, 3, orthonormal_pca_basis.cols());
-	};
-
-	/**
-	 * Returns the models eigenvalues.
-	 *
-	 * @return The eigenvalues.
-	 */
-	const Eigen::VectorXf& get_eigenvalues() const
-	{
-		return eigenvalues;
-	};
-
-	/**
-	 * Returns a specific eigenvalue.
-	 *
-	 * @param[in] index The index of the eigenvalue to return.
-	 * @return The eigenvalue.
-	 */
-	float get_eigenvalue(int index) const
-	{
-		// no assert - Eigen checks access with an assert in debug builds
-		return eigenvalues(index);
-	};
-=======
     PcaModel() = default;
 
     /**
-     * Construct a PCA model from given mean, normalised PCA basis, eigenvalues
+	 * Construct a PCA model from given mean, normalised PCA basis, eigenvalues
      * and triangle list.
      *
      * See the documentation of the member variables for how the data should
@@ -434,6 +213,8 @@
      * vectors, but only the block that is relevant for the vertex \p vertex_id.
      *
      * Todo: Can we return a const & view that points into the original data?
+	 *       I think actually .block returns a const, and by not defining our function
+	 *       const, we might copy the data here actually?
      *
      * @param[in] vertex_id A vertex index. Make sure it is valid.
      * @return A 1x3? 3x1? matrix that points to the rows in the original basis.
@@ -497,7 +278,6 @@
         // no assert - Eigen checks access with an assert in debug builds
         return eigenvalues(index);
     };
->>>>>>> c9db91db
 
 private:
     Eigen::VectorXf mean; ///< A 3m x 1 col-vector (xyzxyz...)', where m is the number of model-vertices.
@@ -529,7 +309,6 @@
     };
 };
 
-<<<<<<< HEAD
 /**
  * Helper method to load a PCA model from
  * a cereal::BinaryInputArchive from the harddisk.
@@ -569,9 +348,6 @@
 	cereal::BinaryOutputArchive output_archive(file);
 	output_archive(model);
 };
-
-=======
->>>>>>> c9db91db
 /**
  * Takes an orthonormal PCA basis matrix (a matrix consisting
  * of the eigenvectors) and rescales it, i.e. multiplies each
