/*
 * eos - A 3D Morphable Model fitting library written in modern C++11/14.
 *
 * File: include/eos/fitting/fitting.hpp
 *
 * Copyright 2015 Patrik Huber
 *
 * Licensed under the Apache License, Version 2.0 (the "License");
 * you may not use this file except in compliance with the License.
 * You may obtain a copy of the License at
 *
 * http://www.apache.org/licenses/LICENSE-2.0
 *
 * Unless required by applicable law or agreed to in writing, software
 * distributed under the License is distributed on an "AS IS" BASIS,
 * WITHOUT WARRANTIES OR CONDITIONS OF ANY KIND, either express or implied.
 * See the License for the specific language governing permissions and
 * limitations under the License.
 */
#pragma once

#ifndef FITTING_HPP_
#define FITTING_HPP_

#include "eos/core/Landmark.hpp"
#include "eos/core/LandmarkMapper.hpp"
#include "eos/core/Mesh.hpp"
#include "eos/morphablemodel/MorphableModel.hpp"
#include "eos/morphablemodel/Blendshape.hpp"
#include "eos/morphablemodel/EdgeTopology.hpp"
#include "eos/fitting/orthographic_camera_estimation_linear.hpp"
#include "eos/fitting/linear_shape_fitting.hpp"
#include "eos/fitting/blendshape_fitting.hpp"
#include "eos/fitting/contour_correspondence.hpp"
#include "eos/fitting/closest_edge_fitting.hpp"
#include "eos/fitting/RenderingParameters.hpp"

#include "opencv2/core/core.hpp"

#include <cassert>
#include <vector>
#include <algorithm>

namespace eos {
	namespace fitting {

/**
 * Convenience function that fits the shape model and expression blendshapes to
 * landmarks. Makes the fitted PCA shape and blendshape coefficients accessible
 * via the out parameters \p pca_shape_coefficients and \p blendshape_coefficients.
 * It iterates PCA-shape and blendshape fitting until convergence
 * (usually it converges within 5 to 10 iterations).
 *
 * See fit_shape_model(cv::Mat, eos::morphablemodel::MorphableModel, std::vector<eos::morphablemodel::Blendshape>, std::vector<cv::Vec2f>, std::vector<int>, float lambda)
 * for a simpler overload that just returns the shape instance.
 *
 * @param[in] affine_camera_matrix The estimated pose as a 3x4 affine camera matrix that is used to fit the shape.
 * @param[in] morphable_model The 3D Morphable Model used for the shape fitting.
 * @param[in] blendshapes A vector of blendshapes that are being fit to the landmarks in addition to the PCA model.
 * @param[in] image_points 2D landmarks from an image to fit the model to.
 * @param[in] vertex_indices The vertex indices in the model that correspond to the 2D points.
 * @param[in] lambda Regularisation parameter of the PCA shape fitting.
 * @param[in] num_coefficients_to_fit How many shape-coefficients to fit (all others will stay 0). Should be bigger than zero, or boost::none to fit all coefficients.
 * @param[out] pca_shape_coefficients Output parameter that will contain the resulting pca shape coefficients.
 * @param[out] blendshape_coefficients Output parameter that will contain the resulting blendshape coefficients.
 * @return The fitted model shape instance.
 */
inline Eigen::VectorXf fit_shape(cv::Mat affine_camera_matrix, const morphablemodel::MorphableModel& morphable_model, const std::vector<morphablemodel::Blendshape>& blendshapes, const std::vector<cv::Vec2f>& image_points, const std::vector<int>& vertex_indices, float lambda, boost::optional<int> num_coefficients_to_fit, std::vector<float>& pca_shape_coefficients, std::vector<float>& blendshape_coefficients)
{
	using Eigen::VectorXf;
	using Eigen::MatrixXf;
	
	MatrixXf blendshapes_as_basis = morphablemodel::to_matrix(blendshapes);

	std::vector<float> last_blendshape_coeffs, current_blendshape_coeffs; 
	std::vector<float> last_pca_coeffs, current_pca_coeffs;
	current_blendshape_coeffs.resize(blendshapes.size()); // starting values t_0, all zeros
	// no starting values for current_pca_coeffs required, since we start with the shape fitting, and cv::norm of an empty vector is 0.

	VectorXf combined_shape;
	do // run at least once:
	{
		last_blendshape_coeffs = current_blendshape_coeffs;
		last_pca_coeffs = current_pca_coeffs;
		// Estimate the PCA shape coefficients with the current blendshape coefficients (0 in the first iteration):
		VectorXf mean_plus_blendshapes = morphable_model.get_shape_model().get_mean() + blendshapes_as_basis * Eigen::Map<const Eigen::VectorXf>(last_blendshape_coeffs.data(), last_blendshape_coeffs.size());
		current_pca_coeffs = fitting::fit_shape_to_landmarks_linear(morphable_model, affine_camera_matrix, image_points, vertex_indices, mean_plus_blendshapes, lambda, num_coefficients_to_fit);

		// Estimate the blendshape coefficients with the current PCA model estimate:
		VectorXf pca_model_shape = morphable_model.get_shape_model().draw_sample(current_pca_coeffs);
		current_blendshape_coeffs = fitting::fit_blendshapes_to_landmarks_nnls(blendshapes, pca_model_shape, affine_camera_matrix, image_points, vertex_indices);

		combined_shape = pca_model_shape + blendshapes_as_basis * Eigen::Map<const Eigen::VectorXf>(current_blendshape_coeffs.data(), current_blendshape_coeffs.size()); // Todo/Note: Could move outside the loop, not needed in here actually
	} while (std::abs(cv::norm(current_pca_coeffs) - cv::norm(last_pca_coeffs)) >= 0.01 || std::abs(cv::norm(current_blendshape_coeffs) - cv::norm(last_blendshape_coeffs)) >= 0.01);
	
	pca_shape_coefficients = current_pca_coeffs;
	blendshape_coefficients = current_blendshape_coeffs;

	return combined_shape;
};

/**
 * Convenience function that fits the shape model and expression blendshapes to
 * landmarks. It iterates PCA-shape and blendshape fitting until convergence
 * (usually it converges within 5 to 10 iterations).
 *
 * @param[in] affine_camera_matrix The estimated pose as a 3x4 affine camera matrix that is used to fit the shape.
 * @param[in] morphable_model The 3D Morphable Model used for the shape fitting.
 * @param[in] blendshapes A vector of blendshapes that are being fit to the landmarks in addition to the PCA model.
 * @param[in] image_points 2D landmarks from an image to fit the model to.
 * @param[in] vertex_indices The vertex indices in the model that correspond to the 2D points.
 * @param[in] lambda Regularisation parameter of the PCA shape fitting.
 * @param[in] num_coefficients_to_fit How many shape-coefficients to fit (all others will stay 0). Should be bigger than zero, or boost::none to fit all coefficients.
 * @return The fitted model shape instance.
 */
inline Eigen::VectorXf fit_shape(cv::Mat affine_camera_matrix, const morphablemodel::MorphableModel& morphable_model, const std::vector<morphablemodel::Blendshape>& blendshapes, const std::vector<cv::Vec2f>& image_points, const std::vector<int>& vertex_indices, float lambda = 3.0f, boost::optional<int> num_coefficients_to_fit = boost::optional<int>())
{
	std::vector<float> unused;
	return fit_shape(affine_camera_matrix, morphable_model, blendshapes, image_points, vertex_indices, lambda, num_coefficients_to_fit, unused, unused);
};

/**
 * @brief Takes a LandmarkCollection of 2D landmarks and, using the landmark_mapper, finds the
 * corresponding 3D vertex indices and returns them, along with the coordinates of the 3D points.
 *
 * The function only returns points which the landmark mapper was able to convert, and skips all
 * points for which there is no mapping. Thus, the number of returned points might be smaller than
 * the number of input points.
 * All three output vectors have the same size and contain the points in the same order.
 * \c landmarks can be an eos::core::LandmarkCollection<cv::Vec2f> or an rcr::LandmarkCollection<cv::Vec2f>.
 *
 * Notes:
 * - Split into two functions, one which maps from 2D LMs to vtx_idx and returns a reduced vec of 2D LMs. And then the other one to go from vtx_idx to a vector<Vec4f>.
 * - Place in a potentially more appropriate header (shape-fitting?).
 * - Could move to detail namespace or forward-declare.
 * - \c landmarks has to be a collection of LMs, with size(), [] and Vec2f ::coordinates.
 *
 * @param[in] landmarks A LandmarkCollection of 2D landmarks.
 * @param[in] landmark_mapper A mapper which maps the 2D landmark identifiers to 3D model vertex indices.
 * @param[in] morphable_model Model to get the 3D point coordinates from.
 * @return A tuple of [image_points, current_model_points, vertex_indices].
 */
template<class T>
inline auto get_corresponding_pointset(const T& landmarks, const core::LandmarkMapper& landmark_mapper, const morphablemodel::MorphableModel& morphable_model)
{
	using cv::Mat;
	using std::vector;
	using cv::Vec2f;
	using cv::Vec4f;

	// These will be the final 2D and 3D points used for the fitting:
    vector<Vec4f> current_model_points; // the points in the 3D shape model
	vector<int> vertex_indices; // their vertex indices
	vector<Vec2f> image_points; // the corresponding 2D landmark points

	// Sub-select all the landmarks which we have a mapping for (i.e. that are defined in the 3DMM):
	for (int i = 0; i < landmarks.size(); ++i) {
		auto converted_name = landmark_mapper.convert(landmarks[i].name);
		if (!converted_name) { // no mapping defined for the current landmark
			continue;
		}
		int vertex_idx = std::stoi(converted_name.get());
<<<<<<< HEAD
		auto vertex = morphable_model.get_shape_model().get_mean_at_point(vertex_idx);
		model_points.emplace_back(Vec4f(vertex.x(), vertex.y(), vertex.z(), 1.0f));
=======
		Vec4f vertex = morphable_model.get_shape_model().get_mean_at_point(vertex_idx);
        current_model_points.emplace_back(vertex);
>>>>>>> 9a3ff0d2
		vertex_indices.emplace_back(vertex_idx);
		image_points.emplace_back(landmarks[i].coordinates);
	}
    return std::make_tuple(image_points, current_model_points, vertex_indices);
};

/**
 * @brief Concatenates two std::vector's of the same type and returns the concatenated
 * vector. The elements of the second vector are appended after the first one.
 *
 * Note: Move to detail namespace? It's used for the contour fitting, but doesn't really belong here.
 *
 * @param[in] vec_a First vector.
 * @param[in] vec_b Second vector.
 * @return The concatenated vector.
 */
template <class T>
inline auto concat(const std::vector<T>& vec_a, const std::vector<T>& vec_b)
{
	std::vector<T> concatenated_vec;
	concatenated_vec.reserve(vec_a.size() + vec_b.size());
	concatenated_vec.insert(std::end(concatenated_vec), std::begin(vec_a), std::end(vec_a));
	concatenated_vec.insert(std::end(concatenated_vec), std::begin(vec_b), std::end(vec_b));
	return concatenated_vec;
};

/**
 * @brief Fit the pose (camera), shape model, and expression blendshapes to landmarks,
 * in an iterative way. Can fit to more than one set of landmarks, thus multiple images.
 *
 * Convenience function that fits pose (camera), the shape model, and expression blendshapes
 * to landmarks, in an iterative (alternating) way. It fits both sides of the face contour as well.
 *
 * If \p pca_shape_coefficients and/or \p blendshape_coefficients are given, they are used as
 * starting values in the fitting. When the function returns, they contain the coefficients from
 * the last iteration.
 *
 * Use render::Mesh fit_shape_and_pose(const morphablemodel::MorphableModel&, const std::vector<morphablemodel::Blendshape>&, const core::LandmarkCollection<cv::Vec2f>&, const core::LandmarkMapper&, int, int, const morphablemodel::EdgeTopology&, const fitting::ContourLandmarks&, const fitting::ModelContour&, int, boost::optional<int>, float).
 * for a simpler overload with reasonable defaults and no optional output.
 *
 * \p num_iterations: Results are good for even a single iteration. For single-image fitting and
 * for full convergence of all parameters, it can take up to 300 iterations. In tracking,
 * particularly if initialising with the previous frame, it works well with as low as 1 to 5
 * iterations.
 * \p edge_topology is used for the occluding-edge face contour fitting.
 * \p contour_landmarks and \p model_contour are used to fit the front-facing contour.
 *
 * Todo: Add a convergence criterion.
 *
 * @param[in] morphable_model The 3D Morphable Model used for the shape fitting.
 * @param[in] blendshapes A vector of blendshapes that are being fit to the landmarks in addition to the PCA model.
 * @param[in] landmarks 2D landmarks from an image to fit the model to.
 * @param[in] landmark_mapper Mapping info from the 2D landmark points to 3D vertex indices.
 * @param[in] image_width Width of the input image (needed for the camera model).
 * @param[in] image_height Height of the input image (needed for the camera model).
 * @param[in] edge_topology Precomputed edge topology of the 3D model, needed for fast edge-lookup.
 * @param[in] contour_landmarks 2D image contour ids of left or right side (for example for ibug landmarks).
 * @param[in] model_contour The model contour indices that should be considered to find the closest corresponding 3D vertex.
 * @param[in] num_iterations Number of iterations that the different fitting parts will be alternated for.
 * @param[in] num_shape_coefficients_to_fit How many shape-coefficients to fit (all others will stay 0). Should be bigger than zero, or boost::none to fit all coefficients.
 * @param[in] lambda Regularisation parameter of the PCA shape fitting.
 * @param[in] initial_rendering_params Currently ignored (not used).
 * @param[in,out] pca_shape_coefficients If given, will be used as initial PCA shape coefficients to start the fitting. Will contain the final estimated coefficients.
 * @param[in,out] blendshape_coefficients If given, will be used as initial expression blendshape coefficients to start the fitting. Will contain the final estimated coefficients.
 * @param[out] fitted_image_points Debug parameter: Returns all the 2D points that have been used for the fitting.
 * @return The fitted model shape instance and the final pose.
 */
inline std::pair<std::vector<core::Mesh>, std::vector<fitting::RenderingParameters>> fit_shape_and_pose_multi(const morphablemodel::MorphableModel& morphable_model, const std::vector<morphablemodel::Blendshape>& blendshapes, const std::vector<core::LandmarkCollection<cv::Vec2f>>& landmarks, const core::LandmarkMapper& landmark_mapper, std::vector<int> image_width, std::vector<int> image_height, const morphablemodel::EdgeTopology& edge_topology, const fitting::ContourLandmarks& contour_landmarks, const fitting::ModelContour& model_contour, int num_iterations, boost::optional<int> num_shape_coefficients_to_fit, float lambda, boost::optional<fitting::RenderingParameters> initial_rendering_params, std::vector<float>& pca_shape_coefficients, std::vector<std::vector<float>>& blendshape_coefficients, std::vector<std::vector<cv::Vec2f>>& fitted_image_points)
{
<<<<<<< HEAD
	assert(blendshapes.size() > 0);
	assert(landmarks.size() >= 4);
	assert(image_width > 0 && image_height > 0);
	assert(num_iterations > 0); // Can we allow 0, for only the initial pose-fit?
	assert(pca_shape_coefficients.size() <= morphable_model.get_shape_model().get_num_principal_components());
	// More asserts I forgot?

	using std::vector;
	using cv::Vec2f;
	using cv::Vec4f;
	using Eigen::VectorXf;
	using Eigen::MatrixXf;

	if (!num_shape_coefficients_to_fit)
	{
		num_shape_coefficients_to_fit = morphable_model.get_shape_model().get_num_principal_components();
	}

	if (pca_shape_coefficients.empty())
	{
		pca_shape_coefficients.resize(num_shape_coefficients_to_fit.get());
	}
	// Todo: This leaves the following case open: num_coeffs given is empty or defined, but the
	// pca_shape_coefficients given is != num_coeffs or the model's max-coeffs. What to do then? Handle & document!

	if (blendshape_coefficients.empty())
	{
		blendshape_coefficients.resize(blendshapes.size());
	}

	MatrixXf blendshapes_as_basis = morphablemodel::to_matrix(blendshapes);

	// Current mesh - either from the given coefficients, or the mean:
	VectorXf current_pca_shape = morphable_model.get_shape_model().draw_sample(pca_shape_coefficients);
	VectorXf current_combined_shape = current_pca_shape + blendshapes_as_basis * Eigen::Map<const Eigen::VectorXf>(blendshape_coefficients.data(), blendshape_coefficients.size());
	auto current_mesh = morphablemodel::sample_to_mesh(current_combined_shape, morphable_model.get_color_model().get_mean(), morphable_model.get_shape_model().get_triangle_list(), morphable_model.get_color_model().get_triangle_list(), morphable_model.get_texture_coordinates());

	// The 2D and 3D point correspondences used for the fitting:
	vector<Vec4f> model_points; // the points in the 3D shape model
	vector<int> vertex_indices; // their vertex indices
	vector<Vec2f> image_points; // the corresponding 2D landmark points

	// Sub-select all the landmarks which we have a mapping for (i.e. that are defined in the 3DMM),
	// and get the corresponding model points (mean if given no initial coeffs, from the computed shape otherwise):
	for (int i = 0; i < landmarks.size(); ++i) {
		auto converted_name = landmark_mapper.convert(landmarks[i].name);
		if (!converted_name) { // no mapping defined for the current landmark
			continue;
		}
		int vertex_idx = std::stoi(converted_name.get());
		Vec4f vertex(current_mesh.vertices[vertex_idx].x, current_mesh.vertices[vertex_idx].y, current_mesh.vertices[vertex_idx].z, current_mesh.vertices[vertex_idx].w);
		model_points.emplace_back(vertex);
		vertex_indices.emplace_back(vertex_idx);
		image_points.emplace_back(landmarks[i].coordinates);
	}

	// Need to do an initial pose fit to do the contour fitting inside the loop.
	// We'll do an expression fit too, since face shapes vary quite a lot, depending on expressions.
	fitting::ScaledOrthoProjectionParameters current_pose;
	current_pose = fitting::estimate_orthographic_projection_linear(image_points, model_points, true, image_height);
	fitting::RenderingParameters rendering_params(current_pose, image_width, image_height);

	cv::Mat affine_from_ortho = fitting::get_3x4_affine_camera_matrix(rendering_params, image_width, image_height);
	blendshape_coefficients = fitting::fit_blendshapes_to_landmarks_nnls(blendshapes, current_pca_shape, affine_from_ortho, image_points, vertex_indices);

	// Mesh with same PCA coeffs as before, but new expression fit (this is relevant if no initial blendshape coeffs have been given):
	current_combined_shape = current_pca_shape + morphablemodel::to_matrix(blendshapes) * Eigen::Map<const Eigen::VectorXf>(blendshape_coefficients.data(), blendshape_coefficients.size());
	current_mesh = morphablemodel::sample_to_mesh(current_combined_shape, morphable_model.get_color_model().get_mean(), morphable_model.get_shape_model().get_triangle_list(), morphable_model.get_color_model().get_triangle_list(), morphable_model.get_texture_coordinates());

	// The static (fixed) landmark correspondences which will stay the same throughout
	// the fitting (the inner face landmarks):
	auto fixed_image_points = image_points;
	auto fixed_vertex_indices = vertex_indices;

	for (int i = 0; i < num_iterations; ++i)
	{
		image_points = fixed_image_points;
		vertex_indices = fixed_vertex_indices;
		// Given the current pose, find 2D-3D contour correspondences of the front-facing face contour:
		vector<Vec2f> image_points_contour;
		vector<int> vertex_indices_contour;
		auto yaw_angle = glm::degrees(glm::eulerAngles(rendering_params.get_rotation())[1]);
		// For each 2D contour landmark, get the corresponding 3D vertex point and vertex id:
		std::tie(image_points_contour, std::ignore, vertex_indices_contour) = fitting::get_contour_correspondences(landmarks, contour_landmarks, model_contour, yaw_angle, current_mesh, rendering_params.get_modelview(), rendering_params.get_projection(), fitting::get_opencv_viewport(image_width, image_height));
		// Add the contour correspondences to the set of landmarks that we use for the fitting:
		vertex_indices = fitting::concat(vertex_indices, vertex_indices_contour);
		image_points = fitting::concat(image_points, image_points_contour);

		// Fit the occluding (away-facing) contour using the detected contour LMs:
		vector<Eigen::Vector2f> occluding_contour_landmarks;
		if (yaw_angle >= 0.0f) // positive yaw = subject looking to the left
		{ // the left contour is the occluding one we want to use ("away-facing")
			auto contour_landmarks_ = core::filter(landmarks, contour_landmarks.left_contour); // Can do this outside of the loop
			std::for_each(begin(contour_landmarks_), end(contour_landmarks_), [&occluding_contour_landmarks](auto&& lm) { occluding_contour_landmarks.push_back({ lm.coordinates[0], lm.coordinates[1] }); });
		}
		else {
			auto contour_landmarks_ = core::filter(landmarks, contour_landmarks.right_contour);
			std::for_each(begin(contour_landmarks_), end(contour_landmarks_), [&occluding_contour_landmarks](auto&& lm) { occluding_contour_landmarks.push_back({ lm.coordinates[0], lm.coordinates[1] }); });
		}
		auto edge_correspondences = fitting::find_occluding_edge_correspondences(current_mesh, edge_topology, rendering_params, occluding_contour_landmarks, 180.0f);
		image_points = fitting::concat(image_points, edge_correspondences.first);
		vertex_indices = fitting::concat(vertex_indices, edge_correspondences.second);

		// Get the model points of the current mesh, for all correspondences that we've got:
		model_points.clear();
		for (const auto& v : vertex_indices)
		{
			model_points.push_back({ current_mesh.vertices[v][0], current_mesh.vertices[v][1], current_mesh.vertices[v][2], current_mesh.vertices[v][3] });
		}

		// Re-estimate the pose, using all correspondences:
		current_pose = fitting::estimate_orthographic_projection_linear(image_points, model_points, true, image_height);
		rendering_params = fitting::RenderingParameters(current_pose, image_width, image_height);

		cv::Mat affine_from_ortho = fitting::get_3x4_affine_camera_matrix(rendering_params, image_width, image_height);

		// Estimate the PCA shape coefficients with the current blendshape coefficients:
		VectorXf mean_plus_blendshapes = morphable_model.get_shape_model().get_mean() + blendshapes_as_basis * Eigen::Map<const Eigen::VectorXf>(blendshape_coefficients.data(), blendshape_coefficients.size());
		pca_shape_coefficients = fitting::fit_shape_to_landmarks_linear(morphable_model, affine_from_ortho, image_points, vertex_indices, mean_plus_blendshapes, lambda, num_shape_coefficients_to_fit);
=======
    assert(blendshapes.size() > 0);
    assert(landmarks.size() > 0 && landmarks.size() == image_width.size() && image_width.size() == image_height.size());
    assert(num_iterations > 0); // Can we allow 0, for only the initial pose-fit?
    assert(pca_shape_coefficients.size() <= morphable_model.get_shape_model().get_num_principal_components());
    int num_images = static_cast<int>(landmarks.size());

    for (int j = 0; j < num_images; ++j) {
        assert(landmarks[j].size() >= 4);
        assert(image_width[j] > 0 && image_height[j] > 0);
    }
    // More asserts I forgot?

    using std::vector;
    using cv::Vec2f;
    using cv::Vec4f;
    using cv::Mat;



    if (!num_shape_coefficients_to_fit)
    {
        num_shape_coefficients_to_fit = morphable_model.get_shape_model().get_num_principal_components();
    }

    if (pca_shape_coefficients.empty())
    {
        pca_shape_coefficients.resize(num_shape_coefficients_to_fit.get());
    }
    // Todo: This leaves the following case open: num_coeffs given is empty or defined, but the
    // pca_shape_coefficients given is != num_coeffs or the model's max-coeffs. What to do then? Handle & document!

    if (blendshape_coefficients.empty())
    {
        for (int j = 0; j < num_images; ++j) {
            std::vector<float> current_blendshape_coefficients;
            current_blendshape_coefficients.resize(blendshapes.size());
            blendshape_coefficients.push_back(current_blendshape_coefficients);
        }
    }

    Mat blendshapes_as_basis = morphablemodel::to_matrix(blendshapes);

    // Current mesh - either from the given coefficients, or the mean:
    Mat current_pca_shape = morphable_model.get_shape_model().draw_sample(pca_shape_coefficients);
    vector<Mat> current_combined_shapes;
    vector<eos::core::Mesh> current_meshs;
    for (int j = 0; j < num_images; ++j) {
        Mat current_combined_shape = current_pca_shape + blendshapes_as_basis * Mat(blendshape_coefficients[j]);
        current_combined_shapes.push_back(current_combined_shape);

        eos::core::Mesh current_mesh = morphablemodel::sample_to_mesh(current_combined_shape, morphable_model.get_color_model().get_mean(), morphable_model.get_shape_model().get_triangle_list(), morphable_model.get_color_model().get_triangle_list(), morphable_model.get_texture_coordinates());
        current_meshs.push_back(current_mesh);
    }

    // The 2D and 3D point correspondences used for the fitting:
    vector<vector<Vec4f>> model_points; // the points in the 3D shape model of all frames
    vector<vector<int>> vertex_indices; // their vertex indices of all frames
    vector<vector<Vec2f>> image_points; // the corresponding 2D landmark points of all frames

    // Sub-select all the landmarks which we have a mapping for (i.e. that are defined in the 3DMM),
    // and get the corresponding model points (mean if given no initial coeffs, from the computed shape otherwise):
    for (int j = 0; j < num_images; ++j) {
        vector<Vec4f> current_model_points;
        vector<int> current_vertex_indices;
        vector<Vec2f> current_image_points;

        for (int i = 0; i < landmarks[j].size(); ++i) {
            auto converted_name = landmark_mapper.convert(landmarks[j][i].name);
            if (!converted_name) { // no mapping defined for the current landmark
                continue;
            }
            int vertex_idx = std::stoi(converted_name.get());
            Vec4f vertex(current_meshs[j].vertices[vertex_idx].x, current_meshs[j].vertices[vertex_idx].y, current_meshs[j].vertices[vertex_idx].z, current_meshs[j].vertices[vertex_idx].w);
            current_model_points.emplace_back(vertex);
            current_vertex_indices.emplace_back(vertex_idx);
            current_image_points.emplace_back(landmarks[j][i].coordinates);
        }

        model_points.push_back(current_model_points);
        vertex_indices.push_back(current_vertex_indices);
        image_points.push_back(current_image_points);
    }


    // Need to do an initial pose fit to do the contour fitting inside the loop.
    // We'll do an expression fit too, since face shapes vary quite a lot, depending on expressions.
    vector<fitting::RenderingParameters> rendering_params;
    for (int j = 0; j < num_images; ++j) {
        fitting::ScaledOrthoProjectionParameters current_pose = fitting::estimate_orthographic_projection_linear(image_points[j], model_points[j], true, image_height[j]);
        fitting::RenderingParameters current_rendering_params(current_pose, image_width[j], image_height[j]);
        rendering_params.push_back(current_rendering_params);

        Mat affine_from_ortho = fitting::get_3x4_affine_camera_matrix(current_rendering_params, image_width[j], image_height[j]);
        blendshape_coefficients[j] = fitting::fit_blendshapes_to_landmarks_nnls(blendshapes, current_pca_shape, affine_from_ortho, image_points[j], vertex_indices[j]);

        // Mesh with same PCA coeffs as before, but new expression fit (this is relevant if no initial blendshape coeffs have been given):
        current_combined_shapes[j] = current_pca_shape + morphablemodel::to_matrix(blendshapes) * Mat(blendshape_coefficients[j]);
        current_meshs[j] = morphablemodel::sample_to_mesh(current_combined_shapes[j], morphable_model.get_color_model().get_mean(), morphable_model.get_shape_model().get_triangle_list(), morphable_model.get_color_model().get_triangle_list(), morphable_model.get_texture_coordinates());
    }

    // The static (fixed) landmark correspondences which will stay the same throughout
    // the fitting (the inner face landmarks):
    vector<vector<int>> fixed_vertex_indices (vertex_indices);
    vector<vector<Vec2f>> fixed_image_points (image_points);

    for (int i = 0; i < num_iterations; ++i) {
        std::vector<cv::Mat> affine_from_orthos;
        std::vector<cv::Mat> mean_plus_blendshapes;

        image_points = fixed_image_points;
        vertex_indices = fixed_vertex_indices;

        for (int j = 0; j < num_images; ++j) {

            // Given the current pose, find 2D-3D contour correspondences of the front-facing face contour:
            vector<Vec2f> image_points_contour;
            vector<int> vertex_indices_contour;
            auto yaw_angle = glm::degrees(glm::eulerAngles(rendering_params[j].get_rotation())[1]);
            // For each 2D contour landmark, get the corresponding 3D vertex point and vertex id:
            std::tie(image_points_contour, std::ignore, vertex_indices_contour) = fitting::get_contour_correspondences(landmarks[j], contour_landmarks, model_contour, yaw_angle, current_meshs[j], rendering_params[j].get_modelview(), rendering_params[j].get_projection(), fitting::get_opencv_viewport(image_width[j], image_height[j]));
            // Add the contour correspondences to the set of landmarks that we use for the fitting:
            vertex_indices[j] = fitting::concat(vertex_indices[j], vertex_indices_contour);
            image_points[j] = fitting::concat(image_points[j], image_points_contour);

            // Fit the occluding (away-facing) contour using the detected contour LMs:
            vector<Eigen::Vector2f> occluding_contour_landmarks;
            if (yaw_angle >= 0.0f) // positive yaw = subject looking to the left
            { // the left contour is the occluding one we want to use ("away-facing")
                auto contour_landmarks_ = core::filter(landmarks[j], contour_landmarks.left_contour); // Can do this outside of the loop
                std::for_each(begin(contour_landmarks_), end(contour_landmarks_), [&occluding_contour_landmarks](auto&& lm) { occluding_contour_landmarks.push_back({ lm.coordinates[0], lm.coordinates[1] }); });
            }
            else {
                auto contour_landmarks_ = core::filter(landmarks[j], contour_landmarks.right_contour);
                std::for_each(begin(contour_landmarks_), end(contour_landmarks_), [&occluding_contour_landmarks](auto&& lm) { occluding_contour_landmarks.push_back({ lm.coordinates[0], lm.coordinates[1] }); });
            }
            auto edge_correspondences = fitting::find_occluding_edge_correspondences(current_meshs[j], edge_topology, rendering_params[j], occluding_contour_landmarks, 180.0f);
            image_points[j] = fitting::concat(image_points[j], edge_correspondences.first);
            vertex_indices[j] = fitting::concat(vertex_indices[j], edge_correspondences.second);

            // Get the model points of the current mesh, for all correspondences that we've got:
            model_points[j].clear();
            for (const auto& v : vertex_indices[j])
            {
                model_points[j].push_back({ current_meshs[j].vertices[v][0], current_meshs[j].vertices[v][1], current_meshs[j].vertices[v][2], current_meshs[j].vertices[v][3] });
            }

            // Re-estimate the pose, using all correspondences:
            fitting::ScaledOrthoProjectionParameters current_pose = fitting::estimate_orthographic_projection_linear(image_points[j], model_points[j], true, image_height[j]);
            rendering_params[j] = fitting::RenderingParameters(current_pose, image_width[j], image_height[j]);

            Mat affine_from_ortho = fitting::get_3x4_affine_camera_matrix(rendering_params[j], image_width[j], image_height[j]);
            affine_from_orthos.push_back(affine_from_ortho);

            // Estimate the PCA shape coefficients with the current blendshape coefficients:
            Mat current_mean_plus_blendshapes = morphable_model.get_shape_model().get_mean() + blendshapes_as_basis * Mat(blendshape_coefficients[j]);
            mean_plus_blendshapes.push_back(current_mean_plus_blendshapes);
        }
        pca_shape_coefficients = fitting::fit_shape_to_landmarks_linear_multi(morphable_model, affine_from_orthos, image_points, vertex_indices, mean_plus_blendshapes, lambda, num_shape_coefficients_to_fit);

        // Estimate the blendshape coefficients with the current PCA model estimate:
        current_pca_shape = morphable_model.get_shape_model().draw_sample(pca_shape_coefficients);

        for (int j = 0; j < num_images; ++j) {
            blendshape_coefficients[j] = fitting::fit_blendshapes_to_landmarks_nnls(blendshapes, current_pca_shape, affine_from_orthos[j], image_points[j], vertex_indices[j]);

            current_combined_shapes[j] = current_pca_shape + blendshapes_as_basis * Mat(blendshape_coefficients[j]);
            current_meshs[j] = morphablemodel::sample_to_mesh(current_combined_shapes[j], morphable_model.get_color_model().get_mean(), morphable_model.get_shape_model().get_triangle_list(), morphable_model.get_color_model().get_triangle_list(), morphable_model.get_texture_coordinates());
        }
    }

    fitted_image_points = image_points;
    return { current_meshs, rendering_params }; // I think we could also work with a Mat face_instance in this function instead of a Mesh, but it would convolute the code more (i.e. more complicated to access vertices).
};

/**
 * @brief Fit the pose (camera), shape model, and expression blendshapes to landmarks,
 * in an iterative way.  Can fit to more than one set of landmarks, thus multiple images.
 *
 * Convenience function that fits pose (camera), the shape model, and expression blendshapes
 * to landmarks, in an iterative (alternating) way. It fits both sides of the face contour as well.
 *
 * If you want to access the values of shape or blendshape coefficients, or want to set starting
 * values for them, use the following overload to this function:
 * std::pair<render::Mesh, fitting::RenderingParameters> fit_shape_and_pose(const morphablemodel::MorphableModel&, const std::vector<morphablemodel::Blendshape>&, const core::LandmarkCollection<cv::Vec2f>&, const core::LandmarkMapper&, int, int, const morphablemodel::EdgeTopology&, const fitting::ContourLandmarks&, const fitting::ModelContour&, int, boost::optional<int>, float, boost::optional<fitting::RenderingParameters>, std::vector<float>&, std::vector<float>&, std::vector<cv::Vec2f>&)
 *
 * Todo: Add a convergence criterion.
 *
 * \p num_iterations: Results are good for even a single iteration. For single-image fitting and
 * for full convergence of all parameters, it can take up to 300 iterations. In tracking,
 * particularly if initialising with the previous frame, it works well with as low as 1 to 5
 * iterations.
 * \p edge_topology is used for the occluding-edge face contour fitting.
 * \p contour_landmarks and \p model_contour are used to fit the front-facing contour.
 *
 * @param[in] morphable_model The 3D Morphable Model used for the shape fitting.
 * @param[in] blendshapes A vector of blendshapes that are being fit to the landmarks in addition to the PCA model.
 * @param[in] landmarks 2D landmarks from an image to fit the model to.
 * @param[in] landmark_mapper Mapping info from the 2D landmark points to 3D vertex indices.
 * @param[in] image_width Width of the input image (needed for the camera model).
 * @param[in] image_height Height of the input image (needed for the camera model).
 * @param[in] edge_topology Precomputed edge topology of the 3D model, needed for fast edge-lookup.
 * @param[in] contour_landmarks 2D image contour ids of left or right side (for example for ibug landmarks).
 * @param[in] model_contour The model contour indices that should be considered to find the closest corresponding 3D vertex.
 * @param[in] num_iterations Number of iterations that the different fitting parts will be alternated for.
 * @param[in] num_shape_coefficients_to_fit How many shape-coefficients to fit (all others will stay 0). Should be bigger than zero, or boost::none to fit all coefficients.
 * @param[in] lambda Regularisation parameter of the PCA shape fitting.
 * @return The fitted model shape instance and the final pose.
 */
inline std::pair<std::vector<core::Mesh>, std::vector<fitting::RenderingParameters>> fit_shape_and_pose_multi(const morphablemodel::MorphableModel& morphable_model, const std::vector<morphablemodel::Blendshape>& blendshapes, const std::vector<core::LandmarkCollection<cv::Vec2f>>& landmarks, const core::LandmarkMapper& landmark_mapper, std::vector<int> image_width, std::vector<int> image_height, const morphablemodel::EdgeTopology& edge_topology, const fitting::ContourLandmarks& contour_landmarks, const fitting::ModelContour& model_contour, int num_iterations = 5, boost::optional<int> num_shape_coefficients_to_fit = boost::none, float lambda = 30.0f)
{
    std::vector<float> pca_shape_coefficients;
    std::vector<std::vector<float>> blendshape_coefficients;
    std::vector<std::vector<cv::Vec2f>> fitted_image_points;
>>>>>>> 9a3ff0d2

    return fit_shape_and_pose_multi(morphable_model, blendshapes, landmarks, landmark_mapper, image_width, image_height, edge_topology, contour_landmarks, model_contour, num_iterations, num_shape_coefficients_to_fit, lambda, boost::none, pca_shape_coefficients, blendshape_coefficients, fitted_image_points);
};

<<<<<<< HEAD
		current_combined_shape = current_pca_shape + blendshapes_as_basis * Eigen::Map<const Eigen::VectorXf>(blendshape_coefficients.data(), blendshape_coefficients.size());
		current_mesh = morphablemodel::sample_to_mesh(current_combined_shape, morphable_model.get_color_model().get_mean(), morphable_model.get_shape_model().get_triangle_list(), morphable_model.get_color_model().get_triangle_list(), morphable_model.get_texture_coordinates());
	}
=======
>>>>>>> 9a3ff0d2

/**
 * @brief Fit the pose (camera), shape model, and expression blendshapes to landmarks,
 * in an iterative way.
 *
 * Convenience function that fits pose (camera), the shape model, and expression blendshapes
 * to landmarks, in an iterative (alternating) way. It fits both sides of the face contour as well.
 *
 * If \p pca_shape_coefficients and/or \p blendshape_coefficients are given, they are used as
 * starting values in the fitting. When the function returns, they contain the coefficients from
 * the last iteration.
 *
 * Use render::Mesh fit_shape_and_pose(const morphablemodel::MorphableModel&, const std::vector<morphablemodel::Blendshape>&, const core::LandmarkCollection<cv::Vec2f>&, const core::LandmarkMapper&, int, int, const morphablemodel::EdgeTopology&, const fitting::ContourLandmarks&, const fitting::ModelContour&, int, boost::optional<int>, float).
 * for a simpler overload with reasonable defaults and no optional output.
 *
 * \p num_iterations: Results are good for even a single iteration. For single-image fitting and
 * for full convergence of all parameters, it can take up to 300 iterations. In tracking,
 * particularly if initialising with the previous frame, it works well with as low as 1 to 5
 * iterations.
 * \p edge_topology is used for the occluding-edge face contour fitting.
 * \p contour_landmarks and \p model_contour are used to fit the front-facing contour.
 *
 * Todo: Add a convergence criterion.
 *
 * @param[in] morphable_model The 3D Morphable Model used for the shape fitting.
 * @param[in] blendshapes A vector of blendshapes that are being fit to the landmarks in addition to the PCA model.
 * @param[in] landmarks 2D landmarks from an image to fit the model to.
 * @param[in] landmark_mapper Mapping info from the 2D landmark points to 3D vertex indices.
 * @param[in] image_width Width of the input image (needed for the camera model).
 * @param[in] image_height Height of the input image (needed for the camera model).
 * @param[in] edge_topology Precomputed edge topology of the 3D model, needed for fast edge-lookup.
 * @param[in] contour_landmarks 2D image contour ids of left or right side (for example for ibug landmarks).
 * @param[in] model_contour The model contour indices that should be considered to find the closest corresponding 3D vertex.
 * @param[in] num_iterations Number of iterations that the different fitting parts will be alternated for.
 * @param[in] num_shape_coefficients_to_fit How many shape-coefficients to fit (all others will stay 0). Should be bigger than zero, or boost::none to fit all coefficients.
 * @param[in] lambda Regularisation parameter of the PCA shape fitting.
 * @param[in] initial_rendering_params Currently ignored (not used).
 * @param[in,out] pca_shape_coefficients If given, will be used as initial PCA shape coefficients to start the fitting. Will contain the final estimated coefficients.
 * @param[in,out] blendshape_coefficients If given, will be used as initial expression blendshape coefficients to start the fitting. Will contain the final estimated coefficients.
 * @param[out] fitted_image_points Debug parameter: Returns all the 2D points that have been used for the fitting.
 * @return The fitted model shape instance and the final pose.
 */
inline std::pair<core::Mesh, fitting::RenderingParameters> fit_shape_and_pose(const morphablemodel::MorphableModel& morphable_model, const std::vector<morphablemodel::Blendshape>& blendshapes, const core::LandmarkCollection<cv::Vec2f>& landmarks, const core::LandmarkMapper& landmark_mapper, int image_width, int image_height, const morphablemodel::EdgeTopology& edge_topology, const fitting::ContourLandmarks& contour_landmarks, const fitting::ModelContour& model_contour, int num_iterations, boost::optional<int> num_shape_coefficients_to_fit, float lambda, boost::optional<fitting::RenderingParameters> initial_rendering_params, std::vector<float>& pca_shape_coefficients, std::vector<float>& blendshape_coefficients, std::vector<cv::Vec2f>& fitted_image_points)
{
    //we have to create a new vector here if the blendshape_coefficients are empty, as otherwise the new vector is not empty anymore and contains one element
    std::vector<std::vector<float>> all_blendshape_coefficients;
    if (!blendshape_coefficients.empty())
    {
        all_blendshape_coefficients = {blendshape_coefficients};
    }
    std::vector<std::vector<cv::Vec2f>> all_fitted_image_points = {fitted_image_points};
    std::pair<std::vector<core::Mesh>, std::vector<fitting::RenderingParameters>>  all_meshs_and_params = fit_shape_and_pose_multi( morphable_model, blendshapes, { landmarks }, landmark_mapper, { image_width }, { image_height }, edge_topology, contour_landmarks, model_contour, num_iterations, num_shape_coefficients_to_fit, lambda, initial_rendering_params, pca_shape_coefficients, all_blendshape_coefficients, all_fitted_image_points);

    return {all_meshs_and_params.first[0], all_meshs_and_params.second[0] };
}

/**
 * @brief Fit the pose (camera), shape model, and expression blendshapes to landmarks,
 * in an iterative way.
 *
 * Convenience function that fits pose (camera), the shape model, and expression blendshapes
 * to landmarks, in an iterative (alternating) way. It fits both sides of the face contour as well.
 *
 * If you want to access the values of shape or blendshape coefficients, or want to set starting
 * values for them, use the following overload to this function:
 * std::pair<render::Mesh, fitting::RenderingParameters> fit_shape_and_pose(const morphablemodel::MorphableModel&, const std::vector<morphablemodel::Blendshape>&, const core::LandmarkCollection<cv::Vec2f>&, const core::LandmarkMapper&, int, int, const morphablemodel::EdgeTopology&, const fitting::ContourLandmarks&, const fitting::ModelContour&, int, boost::optional<int>, float, boost::optional<fitting::RenderingParameters>, std::vector<float>&, std::vector<float>&, std::vector<cv::Vec2f>&)
 *
 * Todo: Add a convergence criterion.
 *
 * \p num_iterations: Results are good for even a single iteration. For single-image fitting and
 * for full convergence of all parameters, it can take up to 300 iterations. In tracking,
 * particularly if initialising with the previous frame, it works well with as low as 1 to 5
 * iterations.
 * \p edge_topology is used for the occluding-edge face contour fitting.
 * \p contour_landmarks and \p model_contour are used to fit the front-facing contour.
 *
 * @param[in] morphable_model The 3D Morphable Model used for the shape fitting.
 * @param[in] blendshapes A vector of blendshapes that are being fit to the landmarks in addition to the PCA model.
 * @param[in] landmarks 2D landmarks from an image to fit the model to.
 * @param[in] landmark_mapper Mapping info from the 2D landmark points to 3D vertex indices.
 * @param[in] image_width Width of the input image (needed for the camera model).
 * @param[in] image_height Height of the input image (needed for the camera model).
 * @param[in] edge_topology Precomputed edge topology of the 3D model, needed for fast edge-lookup.
 * @param[in] contour_landmarks 2D image contour ids of left or right side (for example for ibug landmarks).
 * @param[in] model_contour The model contour indices that should be considered to find the closest corresponding 3D vertex.
 * @param[in] num_iterations Number of iterations that the different fitting parts will be alternated for.
 * @param[in] num_shape_coefficients_to_fit How many shape-coefficients to fit (all others will stay 0). Should be bigger than zero, or boost::none to fit all coefficients.
 * @param[in] lambda Regularisation parameter of the PCA shape fitting.
 * @return The fitted model shape instance and the final pose.
 */
inline std::pair<core::Mesh, fitting::RenderingParameters> fit_shape_and_pose(const morphablemodel::MorphableModel& morphable_model, const std::vector<morphablemodel::Blendshape>& blendshapes, const core::LandmarkCollection<cv::Vec2f>& landmarks, const core::LandmarkMapper& landmark_mapper, int image_width, int image_height, const morphablemodel::EdgeTopology& edge_topology, const fitting::ContourLandmarks& contour_landmarks, const fitting::ModelContour& model_contour, int num_iterations = 5, boost::optional<int> num_shape_coefficients_to_fit = boost::none, float lambda = 30.0f)
{
	std::vector<float> pca_coeffs;
	std::vector<float> blendshape_coeffs;
	std::vector<cv::Vec2f> fitted_image_points;
	return fit_shape_and_pose(morphable_model, blendshapes, landmarks, landmark_mapper, image_width, image_height, edge_topology, contour_landmarks, model_contour, num_iterations, num_shape_coefficients_to_fit, lambda, boost::none, pca_coeffs, blendshape_coeffs, fitted_image_points);
};


	

	} /* namespace fitting */
} /* namespace eos */

#endif /* FITTING_HPP_ */<|MERGE_RESOLUTION|>--- conflicted
+++ resolved
@@ -138,7 +138,7 @@
  * @param[in] landmarks A LandmarkCollection of 2D landmarks.
  * @param[in] landmark_mapper A mapper which maps the 2D landmark identifiers to 3D model vertex indices.
  * @param[in] morphable_model Model to get the 3D point coordinates from.
- * @return A tuple of [image_points, current_model_points, vertex_indices].
+ * @return A tuple of [image_points, model_points, vertex_indices].
  */
 template<class T>
 inline auto get_corresponding_pointset(const T& landmarks, const core::LandmarkMapper& landmark_mapper, const morphablemodel::MorphableModel& morphable_model)
@@ -149,7 +149,7 @@
 	using cv::Vec4f;
 
 	// These will be the final 2D and 3D points used for the fitting:
-    vector<Vec4f> current_model_points; // the points in the 3D shape model
+	vector<Vec4f> model_points; // the points in the 3D shape model
 	vector<int> vertex_indices; // their vertex indices
 	vector<Vec2f> image_points; // the corresponding 2D landmark points
 
@@ -160,17 +160,12 @@
 			continue;
 		}
 		int vertex_idx = std::stoi(converted_name.get());
-<<<<<<< HEAD
 		auto vertex = morphable_model.get_shape_model().get_mean_at_point(vertex_idx);
 		model_points.emplace_back(Vec4f(vertex.x(), vertex.y(), vertex.z(), 1.0f));
-=======
-		Vec4f vertex = morphable_model.get_shape_model().get_mean_at_point(vertex_idx);
-        current_model_points.emplace_back(vertex);
->>>>>>> 9a3ff0d2
 		vertex_indices.emplace_back(vertex_idx);
 		image_points.emplace_back(landmarks[i].coordinates);
 	}
-    return std::make_tuple(image_points, current_model_points, vertex_indices);
+	return std::make_tuple(image_points, model_points, vertex_indices);
 };
 
 /**
@@ -236,19 +231,24 @@
  */
 inline std::pair<std::vector<core::Mesh>, std::vector<fitting::RenderingParameters>> fit_shape_and_pose_multi(const morphablemodel::MorphableModel& morphable_model, const std::vector<morphablemodel::Blendshape>& blendshapes, const std::vector<core::LandmarkCollection<cv::Vec2f>>& landmarks, const core::LandmarkMapper& landmark_mapper, std::vector<int> image_width, std::vector<int> image_height, const morphablemodel::EdgeTopology& edge_topology, const fitting::ContourLandmarks& contour_landmarks, const fitting::ModelContour& model_contour, int num_iterations, boost::optional<int> num_shape_coefficients_to_fit, float lambda, boost::optional<fitting::RenderingParameters> initial_rendering_params, std::vector<float>& pca_shape_coefficients, std::vector<std::vector<float>>& blendshape_coefficients, std::vector<std::vector<cv::Vec2f>>& fitted_image_points)
 {
-<<<<<<< HEAD
-	assert(blendshapes.size() > 0);
-	assert(landmarks.size() >= 4);
-	assert(image_width > 0 && image_height > 0);
-	assert(num_iterations > 0); // Can we allow 0, for only the initial pose-fit?
-	assert(pca_shape_coefficients.size() <= morphable_model.get_shape_model().get_num_principal_components());
-	// More asserts I forgot?
+    assert(blendshapes.size() > 0);
+    assert(landmarks.size() > 0 && landmarks.size() == image_width.size() && image_width.size() == image_height.size());
+    assert(num_iterations > 0); // Can we allow 0, for only the initial pose-fit?
+    assert(pca_shape_coefficients.size() <= morphable_model.get_shape_model().get_num_principal_components());
+    int num_images = static_cast<int>(landmarks.size());
+    for (int j = 0; j < num_images; ++j) {
+        assert(landmarks[j].size() >= 4);
+        assert(image_width[j] > 0 && image_height[j] > 0);
+    }
+    // More asserts I forgot?
 
 	using std::vector;
 	using cv::Vec2f;
 	using cv::Vec4f;
+	using cv::Mat;
 	using Eigen::VectorXf;
 	using Eigen::MatrixXf;
+
 
 	if (!num_shape_coefficients_to_fit)
 	{
@@ -261,132 +261,6 @@
 	}
 	// Todo: This leaves the following case open: num_coeffs given is empty or defined, but the
 	// pca_shape_coefficients given is != num_coeffs or the model's max-coeffs. What to do then? Handle & document!
-
-	if (blendshape_coefficients.empty())
-	{
-		blendshape_coefficients.resize(blendshapes.size());
-	}
-
-	MatrixXf blendshapes_as_basis = morphablemodel::to_matrix(blendshapes);
-
-	// Current mesh - either from the given coefficients, or the mean:
-	VectorXf current_pca_shape = morphable_model.get_shape_model().draw_sample(pca_shape_coefficients);
-	VectorXf current_combined_shape = current_pca_shape + blendshapes_as_basis * Eigen::Map<const Eigen::VectorXf>(blendshape_coefficients.data(), blendshape_coefficients.size());
-	auto current_mesh = morphablemodel::sample_to_mesh(current_combined_shape, morphable_model.get_color_model().get_mean(), morphable_model.get_shape_model().get_triangle_list(), morphable_model.get_color_model().get_triangle_list(), morphable_model.get_texture_coordinates());
-
-	// The 2D and 3D point correspondences used for the fitting:
-	vector<Vec4f> model_points; // the points in the 3D shape model
-	vector<int> vertex_indices; // their vertex indices
-	vector<Vec2f> image_points; // the corresponding 2D landmark points
-
-	// Sub-select all the landmarks which we have a mapping for (i.e. that are defined in the 3DMM),
-	// and get the corresponding model points (mean if given no initial coeffs, from the computed shape otherwise):
-	for (int i = 0; i < landmarks.size(); ++i) {
-		auto converted_name = landmark_mapper.convert(landmarks[i].name);
-		if (!converted_name) { // no mapping defined for the current landmark
-			continue;
-		}
-		int vertex_idx = std::stoi(converted_name.get());
-		Vec4f vertex(current_mesh.vertices[vertex_idx].x, current_mesh.vertices[vertex_idx].y, current_mesh.vertices[vertex_idx].z, current_mesh.vertices[vertex_idx].w);
-		model_points.emplace_back(vertex);
-		vertex_indices.emplace_back(vertex_idx);
-		image_points.emplace_back(landmarks[i].coordinates);
-	}
-
-	// Need to do an initial pose fit to do the contour fitting inside the loop.
-	// We'll do an expression fit too, since face shapes vary quite a lot, depending on expressions.
-	fitting::ScaledOrthoProjectionParameters current_pose;
-	current_pose = fitting::estimate_orthographic_projection_linear(image_points, model_points, true, image_height);
-	fitting::RenderingParameters rendering_params(current_pose, image_width, image_height);
-
-	cv::Mat affine_from_ortho = fitting::get_3x4_affine_camera_matrix(rendering_params, image_width, image_height);
-	blendshape_coefficients = fitting::fit_blendshapes_to_landmarks_nnls(blendshapes, current_pca_shape, affine_from_ortho, image_points, vertex_indices);
-
-	// Mesh with same PCA coeffs as before, but new expression fit (this is relevant if no initial blendshape coeffs have been given):
-	current_combined_shape = current_pca_shape + morphablemodel::to_matrix(blendshapes) * Eigen::Map<const Eigen::VectorXf>(blendshape_coefficients.data(), blendshape_coefficients.size());
-	current_mesh = morphablemodel::sample_to_mesh(current_combined_shape, morphable_model.get_color_model().get_mean(), morphable_model.get_shape_model().get_triangle_list(), morphable_model.get_color_model().get_triangle_list(), morphable_model.get_texture_coordinates());
-
-	// The static (fixed) landmark correspondences which will stay the same throughout
-	// the fitting (the inner face landmarks):
-	auto fixed_image_points = image_points;
-	auto fixed_vertex_indices = vertex_indices;
-
-	for (int i = 0; i < num_iterations; ++i)
-	{
-		image_points = fixed_image_points;
-		vertex_indices = fixed_vertex_indices;
-		// Given the current pose, find 2D-3D contour correspondences of the front-facing face contour:
-		vector<Vec2f> image_points_contour;
-		vector<int> vertex_indices_contour;
-		auto yaw_angle = glm::degrees(glm::eulerAngles(rendering_params.get_rotation())[1]);
-		// For each 2D contour landmark, get the corresponding 3D vertex point and vertex id:
-		std::tie(image_points_contour, std::ignore, vertex_indices_contour) = fitting::get_contour_correspondences(landmarks, contour_landmarks, model_contour, yaw_angle, current_mesh, rendering_params.get_modelview(), rendering_params.get_projection(), fitting::get_opencv_viewport(image_width, image_height));
-		// Add the contour correspondences to the set of landmarks that we use for the fitting:
-		vertex_indices = fitting::concat(vertex_indices, vertex_indices_contour);
-		image_points = fitting::concat(image_points, image_points_contour);
-
-		// Fit the occluding (away-facing) contour using the detected contour LMs:
-		vector<Eigen::Vector2f> occluding_contour_landmarks;
-		if (yaw_angle >= 0.0f) // positive yaw = subject looking to the left
-		{ // the left contour is the occluding one we want to use ("away-facing")
-			auto contour_landmarks_ = core::filter(landmarks, contour_landmarks.left_contour); // Can do this outside of the loop
-			std::for_each(begin(contour_landmarks_), end(contour_landmarks_), [&occluding_contour_landmarks](auto&& lm) { occluding_contour_landmarks.push_back({ lm.coordinates[0], lm.coordinates[1] }); });
-		}
-		else {
-			auto contour_landmarks_ = core::filter(landmarks, contour_landmarks.right_contour);
-			std::for_each(begin(contour_landmarks_), end(contour_landmarks_), [&occluding_contour_landmarks](auto&& lm) { occluding_contour_landmarks.push_back({ lm.coordinates[0], lm.coordinates[1] }); });
-		}
-		auto edge_correspondences = fitting::find_occluding_edge_correspondences(current_mesh, edge_topology, rendering_params, occluding_contour_landmarks, 180.0f);
-		image_points = fitting::concat(image_points, edge_correspondences.first);
-		vertex_indices = fitting::concat(vertex_indices, edge_correspondences.second);
-
-		// Get the model points of the current mesh, for all correspondences that we've got:
-		model_points.clear();
-		for (const auto& v : vertex_indices)
-		{
-			model_points.push_back({ current_mesh.vertices[v][0], current_mesh.vertices[v][1], current_mesh.vertices[v][2], current_mesh.vertices[v][3] });
-		}
-
-		// Re-estimate the pose, using all correspondences:
-		current_pose = fitting::estimate_orthographic_projection_linear(image_points, model_points, true, image_height);
-		rendering_params = fitting::RenderingParameters(current_pose, image_width, image_height);
-
-		cv::Mat affine_from_ortho = fitting::get_3x4_affine_camera_matrix(rendering_params, image_width, image_height);
-
-		// Estimate the PCA shape coefficients with the current blendshape coefficients:
-		VectorXf mean_plus_blendshapes = morphable_model.get_shape_model().get_mean() + blendshapes_as_basis * Eigen::Map<const Eigen::VectorXf>(blendshape_coefficients.data(), blendshape_coefficients.size());
-		pca_shape_coefficients = fitting::fit_shape_to_landmarks_linear(morphable_model, affine_from_ortho, image_points, vertex_indices, mean_plus_blendshapes, lambda, num_shape_coefficients_to_fit);
-=======
-    assert(blendshapes.size() > 0);
-    assert(landmarks.size() > 0 && landmarks.size() == image_width.size() && image_width.size() == image_height.size());
-    assert(num_iterations > 0); // Can we allow 0, for only the initial pose-fit?
-    assert(pca_shape_coefficients.size() <= morphable_model.get_shape_model().get_num_principal_components());
-    int num_images = static_cast<int>(landmarks.size());
-
-    for (int j = 0; j < num_images; ++j) {
-        assert(landmarks[j].size() >= 4);
-        assert(image_width[j] > 0 && image_height[j] > 0);
-    }
-    // More asserts I forgot?
-
-    using std::vector;
-    using cv::Vec2f;
-    using cv::Vec4f;
-    using cv::Mat;
-
-
-
-    if (!num_shape_coefficients_to_fit)
-    {
-        num_shape_coefficients_to_fit = morphable_model.get_shape_model().get_num_principal_components();
-    }
-
-    if (pca_shape_coefficients.empty())
-    {
-        pca_shape_coefficients.resize(num_shape_coefficients_to_fit.get());
-    }
-    // Todo: This leaves the following case open: num_coeffs given is empty or defined, but the
-    // pca_shape_coefficients given is != num_coeffs or the model's max-coeffs. What to do then? Handle & document!
 
     if (blendshape_coefficients.empty())
     {
@@ -397,14 +271,14 @@
         }
     }
 
-    Mat blendshapes_as_basis = morphablemodel::to_matrix(blendshapes);
+    MatrixXf blendshapes_as_basis = morphablemodel::to_matrix(blendshapes);
 
     // Current mesh - either from the given coefficients, or the mean:
-    Mat current_pca_shape = morphable_model.get_shape_model().draw_sample(pca_shape_coefficients);
-    vector<Mat> current_combined_shapes;
+    VectorXf current_pca_shape = morphable_model.get_shape_model().draw_sample(pca_shape_coefficients);
+    vector<VectorXf> current_combined_shapes;
     vector<eos::core::Mesh> current_meshs;
     for (int j = 0; j < num_images; ++j) {
-        Mat current_combined_shape = current_pca_shape + blendshapes_as_basis * Mat(blendshape_coefficients[j]);
+        VectorXf current_combined_shape = current_pca_shape + blendshapes_as_basis * Eigen::Map<const Eigen::VectorXf>(blendshape_coefficients[j].data(), blendshape_coefficients[j].size());
         current_combined_shapes.push_back(current_combined_shape);
 
         eos::core::Mesh current_mesh = morphablemodel::sample_to_mesh(current_combined_shape, morphable_model.get_color_model().get_mean(), morphable_model.get_shape_model().get_triangle_list(), morphable_model.get_color_model().get_triangle_list(), morphable_model.get_texture_coordinates());
@@ -416,13 +290,13 @@
     vector<vector<int>> vertex_indices; // their vertex indices of all frames
     vector<vector<Vec2f>> image_points; // the corresponding 2D landmark points of all frames
 
-    // Sub-select all the landmarks which we have a mapping for (i.e. that are defined in the 3DMM),
-    // and get the corresponding model points (mean if given no initial coeffs, from the computed shape otherwise):
     for (int j = 0; j < num_images; ++j) {
         vector<Vec4f> current_model_points;
         vector<int> current_vertex_indices;
         vector<Vec2f> current_image_points;
 
+        // Sub-select all the landmarks which we have a mapping for (i.e. that are defined in the 3DMM),
+        // and get the corresponding model points (mean if given no initial coeffs, from the computed shape otherwise):
         for (int i = 0; i < landmarks[j].size(); ++i) {
             auto converted_name = landmark_mapper.convert(landmarks[j][i].name);
             if (!converted_name) { // no mapping defined for the current landmark
@@ -440,7 +314,6 @@
         image_points.push_back(current_image_points);
     }
 
-
     // Need to do an initial pose fit to do the contour fitting inside the loop.
     // We'll do an expression fit too, since face shapes vary quite a lot, depending on expressions.
     vector<fitting::RenderingParameters> rendering_params;
@@ -449,11 +322,11 @@
         fitting::RenderingParameters current_rendering_params(current_pose, image_width[j], image_height[j]);
         rendering_params.push_back(current_rendering_params);
 
-        Mat affine_from_ortho = fitting::get_3x4_affine_camera_matrix(current_rendering_params, image_width[j], image_height[j]);
+        cv::Mat affine_from_ortho = fitting::get_3x4_affine_camera_matrix(current_rendering_params, image_width[j], image_height[j]);
         blendshape_coefficients[j] = fitting::fit_blendshapes_to_landmarks_nnls(blendshapes, current_pca_shape, affine_from_ortho, image_points[j], vertex_indices[j]);
 
         // Mesh with same PCA coeffs as before, but new expression fit (this is relevant if no initial blendshape coeffs have been given):
-        current_combined_shapes[j] = current_pca_shape + morphablemodel::to_matrix(blendshapes) * Mat(blendshape_coefficients[j]);
+        current_combined_shapes[j] = current_pca_shape + morphablemodel::to_matrix(blendshapes) * Eigen::Map<const Eigen::VectorXf>(blendshape_coefficients[j].data(),blendshape_coefficients[j].size());
         current_meshs[j] = morphablemodel::sample_to_mesh(current_combined_shapes[j], morphable_model.get_color_model().get_mean(), morphable_model.get_shape_model().get_triangle_list(), morphable_model.get_color_model().get_triangle_list(), morphable_model.get_texture_coordinates());
     }
 
@@ -462,9 +335,10 @@
     vector<vector<int>> fixed_vertex_indices (vertex_indices);
     vector<vector<Vec2f>> fixed_image_points (image_points);
 
-    for (int i = 0; i < num_iterations; ++i) {
+    for (int i = 0; i < num_iterations; ++i)
+    {
         std::vector<cv::Mat> affine_from_orthos;
-        std::vector<cv::Mat> mean_plus_blendshapes;
+        std::vector<VectorXf> mean_plus_blendshapes;
 
         image_points = fixed_image_points;
         vertex_indices = fixed_vertex_indices;
@@ -507,14 +381,17 @@
             fitting::ScaledOrthoProjectionParameters current_pose = fitting::estimate_orthographic_projection_linear(image_points[j], model_points[j], true, image_height[j]);
             rendering_params[j] = fitting::RenderingParameters(current_pose, image_width[j], image_height[j]);
 
-            Mat affine_from_ortho = fitting::get_3x4_affine_camera_matrix(rendering_params[j], image_width[j], image_height[j]);
+            cv::Mat affine_from_ortho = fitting::get_3x4_affine_camera_matrix(rendering_params[j], image_width[j], image_height[j]);
             affine_from_orthos.push_back(affine_from_ortho);
 
             // Estimate the PCA shape coefficients with the current blendshape coefficients:
-            Mat current_mean_plus_blendshapes = morphable_model.get_shape_model().get_mean() + blendshapes_as_basis * Mat(blendshape_coefficients[j]);
+            VectorXf current_mean_plus_blendshapes = morphable_model.get_shape_model().get_mean() + blendshapes_as_basis * Eigen::Map<const Eigen::VectorXf>(blendshape_coefficients[j].data(),blendshape_coefficients[j].size());
             mean_plus_blendshapes.push_back(current_mean_plus_blendshapes);
         }
         pca_shape_coefficients = fitting::fit_shape_to_landmarks_linear_multi(morphable_model, affine_from_orthos, image_points, vertex_indices, mean_plus_blendshapes, lambda, num_shape_coefficients_to_fit);
+        for (auto i: pca_shape_coefficients)
+          std::cout << i << ' ';
+        std::cout << std::endl;
 
         // Estimate the blendshape coefficients with the current PCA model estimate:
         current_pca_shape = morphable_model.get_shape_model().draw_sample(pca_shape_coefficients);
@@ -522,7 +399,7 @@
         for (int j = 0; j < num_images; ++j) {
             blendshape_coefficients[j] = fitting::fit_blendshapes_to_landmarks_nnls(blendshapes, current_pca_shape, affine_from_orthos[j], image_points[j], vertex_indices[j]);
 
-            current_combined_shapes[j] = current_pca_shape + blendshapes_as_basis * Mat(blendshape_coefficients[j]);
+            current_combined_shapes[j] = current_pca_shape + blendshapes_as_basis * Eigen::Map<const Eigen::VectorXf>(blendshape_coefficients[j].data(),blendshape_coefficients[j].size());
             current_meshs[j] = morphablemodel::sample_to_mesh(current_combined_shapes[j], morphable_model.get_color_model().get_mean(), morphable_model.get_shape_model().get_triangle_list(), morphable_model.get_color_model().get_triangle_list(), morphable_model.get_texture_coordinates());
         }
     }
@@ -570,17 +447,10 @@
     std::vector<float> pca_shape_coefficients;
     std::vector<std::vector<float>> blendshape_coefficients;
     std::vector<std::vector<cv::Vec2f>> fitted_image_points;
->>>>>>> 9a3ff0d2
 
     return fit_shape_and_pose_multi(morphable_model, blendshapes, landmarks, landmark_mapper, image_width, image_height, edge_topology, contour_landmarks, model_contour, num_iterations, num_shape_coefficients_to_fit, lambda, boost::none, pca_shape_coefficients, blendshape_coefficients, fitted_image_points);
 };
 
-<<<<<<< HEAD
-		current_combined_shape = current_pca_shape + blendshapes_as_basis * Eigen::Map<const Eigen::VectorXf>(blendshape_coefficients.data(), blendshape_coefficients.size());
-		current_mesh = morphablemodel::sample_to_mesh(current_combined_shape, morphable_model.get_color_model().get_mean(), morphable_model.get_shape_model().get_triangle_list(), morphable_model.get_color_model().get_triangle_list(), morphable_model.get_texture_coordinates());
-	}
-=======
->>>>>>> 9a3ff0d2
 
 /**
  * @brief Fit the pose (camera), shape model, and expression blendshapes to landmarks,
@@ -678,10 +548,6 @@
 	std::vector<cv::Vec2f> fitted_image_points;
 	return fit_shape_and_pose(morphable_model, blendshapes, landmarks, landmark_mapper, image_width, image_height, edge_topology, contour_landmarks, model_contour, num_iterations, num_shape_coefficients_to_fit, lambda, boost::none, pca_coeffs, blendshape_coeffs, fitted_image_points);
 };
-
-
-	
-
 	} /* namespace fitting */
 } /* namespace eos */
 
