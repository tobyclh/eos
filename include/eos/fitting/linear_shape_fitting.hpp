--- conflicted
+++ resolved
@@ -57,14 +57,11 @@
  * @param[in] model_standard_deviation The standard deviation of the 3D vertex points in the 3D model, projected to 2D (so the value is in pixels).
  * @return The estimated shape-coefficients (alphas).
  */
-inline std::vector<float> fit_shape_to_landmarks_linear_multi(morphablemodel::MorphableModel morphable_model, std::vector<cv::Mat> affine_camera_matrix, std::vector<std::vector<cv::Vec2f>>& landmarks, std::vector<std::vector<int>>& vertex_ids, std::vector<Eigen::VectorXf> base_face=std::vector<Eigen::VectorXf>(), float lambda=3.0f, boost::optional<int> num_coefficients_to_fit=boost::optional<int>(), boost::optional<float> detector_standard_deviation=boost::optional<float>(), boost::optional<float> model_standard_deviation=boost::optional<float>())
+inline std::vector<float> fit_shape_to_landmarks_linear_multi(const morphablemodel::MorphableModel& morphable_model, std::vector<cv::Mat> affine_camera_matrix, std::vector<std::vector<cv::Vec2f>>& landmarks, std::vector<std::vector<int>>& vertex_ids, std::vector<Eigen::VectorXf> base_face=std::vector<Eigen::VectorXf>(), float lambda=3.0f, boost::optional<int> num_coefficients_to_fit=boost::optional<int>(), boost::optional<float> detector_standard_deviation=boost::optional<float>(), boost::optional<float> model_standard_deviation=boost::optional<float>())
 {
-<<<<<<< HEAD
-	using cv::Mat;
+
 	assert(affine_camera_matrix.size() == landmarks.size() && landmarks.size() == vertex_ids.size()); // same number of instances (i.e. images/frames) for each of them
-=======
 	assert(landmarks.size() == vertex_ids.size());
->>>>>>> a143f1d7
 
 	using Eigen::VectorXf;
 	using Eigen::MatrixXf;
@@ -79,21 +76,27 @@
 	for (auto&& l : landmarks) {
 		total_num_landmarks_dimension += l.size();
 	}
+
 	// $\hat{V} \in R^{3N\times m-1}$, subselect the rows of the eigenvector matrix $V$ associated with the $N$ feature points
 	// And we insert a row of zeros after every third row, resulting in matrix $\hat{V}_h \in R^{4N\times m-1}$:
-<<<<<<< HEAD
-	Mat V_hat_h = Mat::zeros(4 * total_num_landmarks_dimension, num_coeffs_to_fit, CV_32FC1);
+    MatrixXf V_hat_h = MatrixXf::Zero(4 * total_num_landmarks_dimension, num_coeffs_to_fit);
 	int V_hat_h_row_index = 0;
 	// Form a block diagonal matrix $P \in R^{3N\times 4N}$ in which the camera matrix C (P_Affine, affine_camera_matrix) is placed on the diagonal:
-	Mat P = Mat::zeros(3 * total_num_landmarks_dimension, 4 * total_num_landmarks_dimension, CV_32FC1);
+    MatrixXf P = MatrixXf::Zero(3 * total_num_landmarks_dimension, 4 * total_num_landmarks_dimension);
 	int P_index = 0;
-    Mat Omega = Mat::zeros(3 * total_num_landmarks_dimension, 3 * total_num_landmarks_dimension, CV_32FC1);
-    int Omega_index = 0; // this runs the same as P_index
+	// The variances: Add the 2D and 3D standard deviations.
+	// If the user doesn't provide them, we choose the following:
+	// 2D (detector) standard deviation: In pixel, we follow [1] and choose sqrt(3) as the default value.
+	// 3D (model) variance: 0.0f. It only makes sense to set it to something when we have a different variance for different vertices.
+	// The 3D variance has to be projected to 2D (for details, see paper [1]) so the units do match up.
+	float sigma_squared_2D = std::pow(detector_standard_deviation.get_value_or(std::sqrt(3.0f)), 2) + std::pow(model_standard_deviation.get_value_or(0.0f), 2);
+	// We use a VectorXf, and later use .asDiagonal():
+	VectorXf Omega = VectorXf::Constant(3 * total_num_landmarks_dimension, 1.0f / sigma_squared_2D);
 	// The landmarks in matrix notation (in homogeneous coordinates), $3N\times 1$
-	Mat y = Mat::ones(3 * total_num_landmarks_dimension, 1, CV_32FC1);
+	VectorXf y = VectorXf::Ones(3 * total_num_landmarks_dimension);
 	int y_index = 0; // also runs the same as P_index. Should rename to "running_index"?
 	// The mean, with an added homogeneous coordinate (x_1, y_1, z_1, 1, x_2, ...)^t
-	Mat v_bar = Mat::ones(4 * total_num_landmarks_dimension, 1, CV_32FC1);
+	VectorXf v_bar = VectorXf::Ones(4 * total_num_landmarks_dimension);
 	int v_bar_index = 0; // also runs the same as P_index. But be careful, if I change it to be only 1 variable, only increment it once! :-)
 						 // Well I think that would make it a bit messy since we need to increment inside the for (landmarks...) loop. Try to refactor some other way.
 
@@ -113,95 +116,36 @@
         // And we insert a row of zeros after every third row, resulting in matrix $\hat{V}_h \in R^{4N\times m-1}$:
         //Mat V_hat_h = Mat::zeros(4 * num_landmarks, num_coeffs_to_fit, CV_32FC1);
         for (int i = 0; i < num_landmarks; ++i) {
-            Eigen::Matrix<float, Eigen::Dynamic, Eigen::Dynamic, Eigen::RowMajor> basis_rows_ = morphable_model.get_shape_model().get_rescaled_pca_basis_at_point(vertex_ids[k][i]); // In the paper, the orthonormal basis might be used? I'm not sure, check it. It's even a mess in the paper. PH 26.5.2014: I think the rescaled basis is fine/better.
-            // Above converts to a RowMajor matrix on return - for now, since the core algorithm still uses cv::Mat (and OpenCV stores data in row-major memory order).
-            Mat basis_rows = Mat(basis_rows_.rows(), basis_rows_.cols(), CV_32FC1, basis_rows_.data());
-            //basisRows.copyTo(V_hat_h.rowRange(rowIndex, rowIndex + 3));
-            basis_rows.colRange(0, num_coeffs_to_fit).copyTo(V_hat_h.rowRange(V_hat_h_row_index, V_hat_h_row_index + 3));
+            MatrixXf basis_rows_ = morphable_model.get_shape_model().get_rescaled_pca_basis_at_point(vertex_ids[k][i]); // In the paper, the orthonormal basis might be used? I'm not sure, check it. It's even a mess in the paper. PH 26.5.2014: I think the rescaled basis is fine/better.
+            V_hat_h.block(V_hat_h_row_index, 0, 3, V_hat_h.cols()) = basis_rows_.block(0, 0, basis_rows_.rows(), num_coeffs_to_fit);
             V_hat_h_row_index += 4; // replace 3 rows and skip the 4th one, it has all zeros
         }
         // Form a block diagonal matrix $P \in R^{3N\times 4N}$ in which the camera matrix C (P_Affine, affine_camera_matrix) is placed on the diagonal:
         //Mat P = Mat::zeros(3 * num_landmarks, 4 * num_landmarks, CV_32FC1);
         for (int i = 0; i < num_landmarks; ++i) {
-            Mat submatrix_to_replace = P.colRange(4 * P_index, (4 * P_index) + 4).rowRange(3 * P_index, (3 * P_index) + 3);
-            affine_camera_matrix[k].copyTo(submatrix_to_replace);
+            using RowMajorMatrixXf = Eigen::Matrix<float, Eigen::Dynamic, Eigen::Dynamic, Eigen::RowMajor>;
+            P.block(3 * P_index, 4 * P_index, 3, 4) = Eigen::Map<RowMajorMatrixXf>(affine_camera_matrix[k].ptr<float>(), affine_camera_matrix[k].rows, affine_camera_matrix[k].cols);
             ++P_index;
-        }
-        // The variances: Add the 2D and 3D standard deviations.
-        // If the user doesn't provide them, we choose the following:
-        // 2D (detector) standard deviation: In pixel, we follow [1] and choose sqrt(3) as the default value.
-        // 3D (model) variance: 0.0f. It only makes sense to set it to something when we have a different variance for different vertices.
-        // The 3D variance has to be projected to 2D (for details, see paper [1]) so the units do match up.
-        float sigma_squared_2D = std::pow(detector_standard_deviation.get_value_or(std::sqrt(3.0f)), 2) + std::pow(model_standard_deviation.get_value_or(0.0f), 2);
-        //Mat Sigma = Mat::zeros(3 * num_landmarks, 3 * num_landmarks, CV_32FC1);
-        for (int i = 0; i < 3 * num_landmarks; ++i) {
-            // Sigma(i, i) = sqrt(sigma_squared_2D), but then Omega is Sigma.t() * Sigma (squares the diagonal) - so we just assign 1/sigma_squared_2D to Omega here:
-            Omega.at<float>(Omega_index, Omega_index) = 1.0f / sigma_squared_2D; // the higher the sigma_squared_2D, the smaller the diagonal entries of Sigma will be
-            ++Omega_index;
         }
 
         // The landmarks in matrix notation (in homogeneous coordinates), $3N\times 1$
         //Mat y = Mat::ones(3 * num_landmarks, 1, CV_32FC1);
         for (int i = 0; i < num_landmarks; ++i) {
-            y.at<float>(3 * y_index, 0) = landmarks[k][i][0];
-            y.at<float>((3 * y_index) + 1, 0) = landmarks[k][i][1];
-            //y.at<float>((3 * i) + 2, 0) = 1; // already 1, stays (homogeneous coordinate)
+            y(3 * y_index) = landmarks[k][i][0];
+            y((3 * y_index) + 1) = landmarks[k][i][1];
+            //y((3 * i) + 2) = 1; // already 1, stays (homogeneous coordinate)
             ++y_index;
         }
         // The mean, with an added homogeneous coordinate (x_1, y_1, z_1, 1, x_2, ...)^t
         //Mat v_bar = Mat::ones(4 * num_landmarks, 1, CV_32FC1);
-        for (int i = 0; i < num_landmarks; ++i) {
-            //cv::Vec4f model_mean = morphable_model.get_shape_model().get_mean_at_point(vertex_ids[i]);
-            cv::Vec4f model_mean(base_face[k](vertex_ids[k][i] * 3), base_face[k](vertex_ids[k][i] * 3 + 1), base_face[k](vertex_ids[k][i] * 3 + 2), 1.0f);
-            v_bar.at<float>(4 * v_bar_index, 0) = model_mean[0];
-            v_bar.at<float>((4 * v_bar_index) + 1, 0) = model_mean[1];
-            v_bar.at<float>((4 * v_bar_index) + 2, 0) = model_mean[2];
-            //v_bar.at<float>((4 * i) + 3, 0) = 1; // already 1, stays (homogeneous coordinate)
+        for (int i = 0; i < num_landmarks; ++i) {            
+            v_bar(4 * v_bar_index) = base_face[k](vertex_ids[k][i] * 3);
+            v_bar((4 * v_bar_index) + 1) = base_face[k](vertex_ids[k][i] * 3 + 1);
+            v_bar((4 * v_bar_index) + 2) = base_face[k](vertex_ids[k][i] * 3 + 2);
+            //v_bar.at<float>((4 * i) + 3) = 1; // already 1, stays (homogeneous coordinate)
             ++v_bar_index;
-            // note: now that a Vec4f is returned, we could use copyTo?
         }
     }
-=======
-	MatrixXf V_hat_h = MatrixXf::Zero(4 * num_landmarks, num_coeffs_to_fit);
-	int row_index = 0;
-	for (int i = 0; i < num_landmarks; ++i) {
-		MatrixXf basis_rows_ = morphable_model.get_shape_model().get_rescaled_pca_basis_at_point(vertex_ids[i]); // In the paper, the orthonormal basis might be used? I'm not sure, check it. It's even a mess in the paper. PH 26.5.2014: I think the rescaled basis is fine/better.
-		V_hat_h.block(row_index, 0, 3, V_hat_h.cols()) = basis_rows_.block(0, 0, basis_rows_.rows(), num_coeffs_to_fit);
-		row_index += 4; // replace 3 rows and skip the 4th one, it has all zeros
-	}
-	// Form a block diagonal matrix $P \in R^{3N\times 4N}$ in which the camera matrix C (P_Affine, affine_camera_matrix) is placed on the diagonal:
-	MatrixXf P = MatrixXf::Zero(3 * num_landmarks, 4 * num_landmarks);
-	for (int i = 0; i < num_landmarks; ++i) {
-		using RowMajorMatrixXf = Eigen::Matrix<float, Eigen::Dynamic, Eigen::Dynamic, Eigen::RowMajor>;
-		P.block(3 * i, 4 * i, 3, 4) = Eigen::Map<RowMajorMatrixXf>(affine_camera_matrix.ptr<float>(), affine_camera_matrix.rows, affine_camera_matrix.cols);
-	}
-	// The variances: Add the 2D and 3D standard deviations.
-	// If the user doesn't provide them, we choose the following:
-	// 2D (detector) standard deviation: In pixel, we follow [1] and choose sqrt(3) as the default value.
-	// 3D (model) variance: 0.0f. It only makes sense to set it to something when we have a different variance for different vertices.
-	// The 3D variance has to be projected to 2D (for details, see paper [1]) so the units do match up.
-	float sigma_squared_2D = std::pow(detector_standard_deviation.get_value_or(std::sqrt(3.0f)), 2) + std::pow(model_standard_deviation.get_value_or(0.0f), 2);
-	// We use a VectorXf, and later use .asDiagonal():
-	VectorXf Omega = VectorXf::Constant(3 * num_landmarks, 1.0f / sigma_squared_2D);
-	// Earlier, we set Sigma in a for-loop and then computed Omega, but it was really unnecessary:
-	// Sigma(i, i) = sqrt(sigma_squared_2D), but then Omega is Sigma.t() * Sigma (squares the diagonal) - so we just assign 1/sigma_squared_2D to Omega here.
-
-	// The landmarks in matrix notation (in homogeneous coordinates), $3N\times 1$
-	VectorXf y = VectorXf::Ones(3 * num_landmarks);
-	for (int i = 0; i < num_landmarks; ++i) {
-		y(3 * i) = landmarks[i][0];
-		y((3 * i) + 1) = landmarks[i][1];
-		//y((3 * i) + 2) = 1; // already 1, stays (homogeneous coordinate)
-	}
-	// The mean, with an added homogeneous coordinate (x_1, y_1, z_1, 1, x_2, ...)^t
-	VectorXf v_bar = VectorXf::Ones(4 * num_landmarks);
-	for (int i = 0; i < num_landmarks; ++i) {
-		v_bar(4 * i) = base_face(vertex_ids[i] * 3);
-		v_bar((4 * i) + 1) = base_face(vertex_ids[i] * 3 + 1);
-		v_bar((4 * i) + 2) = base_face(vertex_ids[i] * 3 + 2);
-		//v_bar((4 * i) + 3) = 1; // already 1, stays (homogeneous coordinate)
-	}
->>>>>>> a143f1d7
 
 	// Bring into standard regularised quadratic form with diagonal distance matrix Omega:
 	const MatrixXf A = P * V_hat_h; // camera matrix times the basis
@@ -214,6 +158,7 @@
 
 	return std::vector<float>(c_s.data(), c_s.data() + c_s.size());
 };
+
 
 /**
  * Fits the shape of a Morphable Model to given 2D landmarks (i.e. estimates the maximum likelihood solution of the shape coefficients) as proposed in [1].
@@ -243,7 +188,6 @@
     return fit_shape_to_landmarks_linear_multi(morphable_model, { affine_camera_matrix }, all_landmarks, all_vertex_ids, { base_face }, lambda, num_coefficients_to_fit, detector_standard_deviation, model_standard_deviation );
 }
 
-
 	} /* namespace fitting */
 } /* namespace eos */
 
